--- conflicted
+++ resolved
@@ -3,23 +3,17 @@
 class TestLessons(LoggedInIntegrationTest):
     def test_lesson_list(self):
         b = self.browser
-<<<<<<< HEAD
         b.visit('/lessons/')
         b.assert_element(
             'h2',
-            text='Load public data and make a chart',
+            text='I. Load public data and make a chart',
             wait=True
         )
-=======
-        b.visit(self.live_server_url + '/lessons/')
-        import time; time.sleep(5)
-        self.assertTrue(b.is_text_present('I. Load public data and make a chart'))
->>>>>>> 7c948c44
 
     def test_lesson_detail(self):
         b = self.browser
         b.visit('/lessons/')
-        b.click_whatever('h2', text='Load public data and make a chart', wait=True)
+        b.click_whatever('h2', text='I. Load public data and make a chart', wait=True)
 
         b.assert_element('.modulestack-empty', text='DROP MODULE HERE')
         b.assert_element('h2', text='Overview')
