import capybara
from capybara.session import Session
from contextlib import contextmanager
<<<<<<< HEAD
=======

# for Browser.send_keys
from selenium.webdriver.common.keys import Keys  # noqa: F401
>>>>>>> a2842559


# DISABLE capybara's default wait time! We're more explicit about timeouts in
# our tests, so our behavior is more predictable. (We try to avoid tests that
# fail intermittently.)
capybara.default_max_wait_time = 0


# @capybara.register_driver('selenium')
# def init_selenium_driver(app):
#     from capybara.selenium.driver import Driver
#     return Driver(app, browser="chrome")
@capybara.register_driver('selenium')
def init_selenium_driver(app):
    from capybara.selenium.driver import Driver
    from selenium.webdriver.common.desired_capabilities \
        import DesiredCapabilities
    capabilities = DesiredCapabilities.FIREFOX.copy()
    capabilities['moz:firefoxOptions'] = {
        'log': {'level': 'trace'},
        'args': [],
    }
    return Driver(app, browser="firefox", desired_capabilities=capabilities)


def _sanitize_base_url(url: str) -> str:
    # self.base_url: always a string, never ending with '/'
    if url and url[-1] == '/':
        url = url[0:-2]
    return url


class Browser:
    """A real web browser window that does what you want.

    This browser is modeled after Capybara:
    https://www.rubydoc.info/github/teamcapybara/capybara/master#The_DSL

    This DSL encourages single-call methods, to avoid races. It _discourages_
    code like `browser.find('input[name="foo"]').click()`, because that has a
    race: what happens if the input disappears after `find()` and before
    `click()`? An exception -- which is not ideal.

    The DSL also encourages you to consider races with every line of code.
    `wait_for_element()` will stall until an element appears. And
    `not browser.exists(..., wait: true)` is different from
    `browser.not_exists(..., wait: true)`, since the latter will wait for the
    element to disappear.

    Keyword arguments:
    base_url -- automatic prefix to 'visit()' urls (default '')
    default_wait_timeout -- default timeout for 'wait_for_element()' etc, in s
                            (default 5)
    """
    def __init__(self, **kwargs):
        self.page = Session("selenium", None)
        self.base_url = _sanitize_base_url(kwargs.get('base_url') or '')

        # default wait timeout -- None means forever
        self.default_wait_timeout = kwargs.get('default_wait_timeout', 5)

    def _capybarize_kwargs(self, kwargs):
        """Modify kwargs in-place.

        Conversions:
        - Converts 'wait':True to 'wait':default_wait_timeout.
        """
        if kwargs.get('wait') is True:
            kwargs['wait'] = self.default_wait_timeout

    def visit(self, url: str) -> None:
        """Type 'url' into the address bar, press Enter, and await onload."""
        if url[0] == '/':
            url = self.base_url + url
        self.page.visit(url)

    def fill_in(self, locator: str, text: str, **kwargs) -> None:
        """Type 'text' into field with name/label/id 'locator'.

        Raises ValueError if text is empty. (Empty text is usually an error in
        test code.)

        Keyword arguments:
        wait -- True or number of seconds to wait until element appears
        """
        if not text:
            raise ValueError("fill_in() called without text")
        kwargs['value'] = text
        self._capybarize_kwargs(kwargs)
        self.page.fill_in(locator, **kwargs)

    def fill_text_in_whatever(self, text: str, *selector, **kwargs) -> None:
        """Type 'text' into field matching selector.

        Raises ValueError if text is empty. (Empty text is usually an error in
        test code.)

        See 'assert_element()' for syntax.

        Prefer `fill_in`. All our HTML fields should have names or titles;
        anything else is an accessibility issue we should fix. Notice that
        this method's arguments are reversed from `fill_in`'s arguments.

        Keyword arguments:
        wait -- True or number of seconds to wait until element appears
        """
        if not text:
            raise ValueError("fill_in() called without text")
        kwargs['value'] = text
        self._capybarize_kwargs(kwargs)
        # There's a race here between find() and fill_in(). If we get an error
        # about "missing element", write the exception handler we need.
        self.page.find(*selector, **kwargs).set(text)

    def send_keys(self, locator: str, *keys: str, **kwargs) -> None:
        """Press `keys` in field with name/label/id 'locator'.

        Raises ValueError if text is empty. (Empty text is usually an error in
        test code.)

        Keyword arguments:
        wait -- True or number of seconds to wait until element appears
        """
        self._capybarize_kwargs(kwargs)
        self.page.find('fillable_field', locator, **kwargs).send_keys(*keys)

    def check(self, locator: str, **kwargs) -> None:
        """Check the checkbox with name/label/id 'locator'.

        Keyword arguments:
        wait -- True or number of seconds to wait until element appears
        """
        self._capybarize_kwargs(kwargs)
        self.page.check(locator, **kwargs)

    def uncheck(self, locator: str, **kwargs) -> None:
        """Uncheck the checkbox with name/label/id 'locator'.

        Keyword arguments:
        wait -- True or number of seconds to wait until element appears
        """
        self._capybarize_kwargs(kwargs)
        self.page.uncheck(locator, **kwargs)

    def select(self, locator: str, text: str, **kwargs) -> None:
        """Select 'text' in the select box with name/label/id 'locator'.

        Keyword arguments:
        wait -- True or number of seconds to wait until element appears
        """
        self._capybarize_kwargs(kwargs)
        kwargs['field'] = locator
        self.page.select(text, **kwargs)

    def click_button(self, locator: str, **kwargs) -> None:
        """Click the button with name/id/text 'locator'.

        Keyword arguments:
        wait -- True or number of seconds to wait until element appears
        """
        self._capybarize_kwargs(kwargs)
        self.page.click_button(locator, **kwargs)

    def click_link(self, locator: str, **kwargs) -> None:
        """Click the <a> with id/text/title 'locator'.

        Keyword arguments:
        wait -- True or number of seconds to wait until element appears
        """
        self._capybarize_kwargs(kwargs)
        self.page.click_link(locator, **kwargs)

    def click_whatever(self, *selector, **kwargs) -> None:
        """Click the selected element.

        Raises unless 1 element matches the selector.

        Calling this method usually means the site has an accessibility
        problem. Prefer click_link() and click_button(): the user should be
        clicking on links and buttons to make things happen.

        See 'assert_element()' for syntax.

        Keyword arguments:
        wait -- seconds to poll (default 0)
        text -- text the element must contain
        """
        self._capybarize_kwargs(kwargs)
        # There's a race here between find() and click(). If we get an error
        # about "missing element", write the exception handler we need.
        self.page.find(*selector, **kwargs).click()

    def double_click_whatever(self, *selector, **kwargs) -> None:
        """Double-click the selected element.

        Raises unless 1 element matches the selector.

        See 'assert_element()' for syntax.

        Keyword arguments:
        wait -- seconds to poll (default 0)
        text -- text the element must contain
        """
        self._capybarize_kwargs(kwargs)

        # There's a race here between find() and execute(). If we get an
        # error about "missing element", write the exception handler we need.
        native_node = self.page.find(*selector, **kwargs).native

        # https://github.com/mozilla/geckodriver/issues/661 means we can't just
        # double_click(). We need to dispatch a JS event.
        #
        # [adamhooper, 2018-06-20] bug reproduced as late as today, which is
        # odd because the GitHub issue is marked resolved. I gave up
        # investigating.
        script = """
            var ev = new MouseEvent(
                'dblclick',
                { bubbles: true, cancelable: true, view: window }
            )
            arguments[0].dispatchEvent(ev);
        """
        self.page.driver.browser.execute_script(script, native_node)

    def hover_over_element(self, *selector, **kwargs) -> None:
        """Hover over the selected element.

        Raises unless 1 element matches the selector.

        Calling this method usually means the site has an accessibility
        problem. Not all users can hover.

        See 'assert_element()' for syntax.

        Keyword arguments:
        wait -- seconds to poll (default 0)
        text -- text the element must contain
        """
        self._capybarize_kwargs(kwargs)
        # There's a race here between find() and hover(). If we get an error
        # about "missing element", write the exception handler we need.
        self.page.find(*selector, **kwargs).hover()

    def assert_element(self, *selector, **kwargs) -> None:
        """Test that 'selector' matches, or throws an error.

        Example selectors:
        - 'div.foo'
        - '#main'
        - 'xpath', '//h1[contains(text(), "foo")]' (two arguments, more
          complex than simply using the 'text' kwarg.)

        Keyword arguments:
        wait -- seconds to poll (default 0)
        text -- text the element must contain
        """
        self._capybarize_kwargs(kwargs)
        self.page.assert_selector(*selector, **kwargs)

    def assert_no_element(self, *selector, **kwargs) -> None:
        """Test that 'selector' does _not_ match, or throws an error.

        Example selectors:
        - 'div.foo'
        - '#main'
        - 'xpath', '//h1[contains(text(), "foo")]' (two arguments, more
          complex than simply using the 'text' kwarg.)

        Keyword arguments:
        wait -- seconds to poll until the element goes away (default 0)
        text -- text the element we don't want to find must contain
        """
        self._capybarize_kwargs(kwargs)
        self.page.assert_no_selector(*selector, **kwargs)

    def wait_for_element(self, *selector, **kwargs) -> None:
        """Polls until 'selector' matches; throws error on timeout.

        Keyword arguments:
        wait -- seconds to poll (default default_wait_timeout)
        text -- text the element must contain
        """
        if 'wait' not in kwargs:
            kwargs['wait'] = self.default_wait_timeout
        self.assert_element(*selector, **kwargs)

    def text(self, *selector, **kwargs) -> str:
        """Returns text of element matching selector.
        See 'assert_element()' for selector syntax.

        Keyword arguments:
        wait -- seconds to poll (default 0)
        text -- text the element must contain
        """
        self._capybarize_kwargs(kwargs)
        return self.page.find(*selector, **kwargs).all_text

    @contextmanager
    def scope(self, selector: str) -> None:
        """Within the given block, scopes all selectors within 'selector'.

        Example:

            with browser.scope('#root'):
                browser.assert_element('h2')
        """
        with self.page.scope(selector):
            yield

    def clear_cookies(self) -> None:
        """Delete all cookies and navigates to a blank page."""
        self.page.reset()

    def get_url(self) -> str:
        """Find the URL in the browser's address bar."""
        return self.page.current_url

    def quit(self) -> None:
        """Destroys the browser and everything it created.
        """
        self.page.driver.browser.quit()  # hack Capybara's internals<|MERGE_RESOLUTION|>--- conflicted
+++ resolved
@@ -1,12 +1,9 @@
 import capybara
 from capybara.session import Session
 from contextlib import contextmanager
-<<<<<<< HEAD
-=======
 
 # for Browser.send_keys
 from selenium.webdriver.common.keys import Keys  # noqa: F401
->>>>>>> a2842559
 
 
 # DISABLE capybara's default wait time! We're more explicit about timeouts in
