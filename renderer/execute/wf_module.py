--- conflicted
+++ resolved
@@ -351,8 +351,15 @@
         return RenderResult()  # 'unreachable'
 
     if module_zipfile is None:
-        return RenderResult.from_deprecated_error(
-            "Please delete this step: an administrator uninstalled its code."
+        return RenderResult(
+            errors=[
+                RenderError(
+                    I18nMessage.trans(
+                        "py.renderer.execute.wf_module._render_wfmodule.noModule",
+                        default="Please delete this step: an administrator uninstalled its code.",
+                    )
+                )
+            ]
         )
 
     # exit_stack: stuff that gets deleted when the render is done
@@ -375,7 +382,7 @@
                 errors=[
                     RenderError(
                         I18nMessage.trans(
-                            "py.renderer.execute.wf_module._render_module.TabCycleError",
+                            "py.renderer.execute.wf_module._render_wfmodule.TabCycleError",
                             default="The chosen tab depends on this one. Please choose another tab.",
                         )
                     )
@@ -386,7 +393,7 @@
                 errors=[
                     RenderError(
                         I18nMessage.trans(
-                            "py.renderer.execute.wf_module._render_module.TabOutputUnreachableError",
+                            "py.renderer.execute.wf_module._render_wfmodule.TabOutputUnreachableError",
                             default="The chosen tab has no output. Please select another one.",
                         )
                     )
@@ -395,21 +402,6 @@
         except PromptingError as err:
             return RenderResult(errors=err.as_render_errors())
 
-<<<<<<< HEAD
-        if loaded_module is None:
-            return RenderResult(
-                errors=[
-                    RenderError(
-                        I18nMessage.trans(
-                            "py.renderer.execute.wf_module._render_module.noLoadedModule",
-                            default="Please delete this step: an administrator uninstalled its code.",
-                        )
-                    )
-                ]
-            )
-
-=======
->>>>>>> db1811d3
         # Render may take a while. run_in_executor to push that slowdown to a
         # thread and keep our event loop responsive.
         loop = asyncio.get_event_loop()
