#!/bin/bash

set -e
#set -x

# Set HEADLESS, one way or the other
if [ "$HEADLESS" != "false" ]; then
  HEADLESS=true
fi

cd "$(dirname "$0")"/..

echo 'Building git server (`docker build ./integrationtests/git-server`)…' >&2
GIT_IMAGE_ID="$(docker build ./integrationtests/git-server -q)"

echo 'Building django (`docker build .`), which may take 30 minutes…' >&2
# To see which steps are slow:
# docker build . --no-cache # watch a cold build
# or
# docker build . # watch build steps after you've edited .js or .py files
DJANGO_IMAGE_ID="$(docker build . -q)"

PREFIX=cjworkbench_integrationtest
NETWORK_NAME="${PREFIX}_network"

stop_container_if_running() {
  basename="$1"
  name="${PREFIX}_${basename}"
  id=$(docker ps -a -q --filter name="$name")
  test -z "$id" || docker rm -f "$name"
}

pulled_or_cached_image_id() {
  name="$1"
  id=$(docker image ls -q "$name")
  if [ -z "$id" ]; then
    docker image pull "$name" >&2
    id=$(docker image ls -q "$name")
  fi
  echo $id
}

start_database() {
  echo -n 'Starting database… ' >&2 # `docker run` will output container id
  image_id="$(pulled_or_cached_image_id "postgres:9.6.9")"
  docker run \
    --detach \
    --env POSTGRES_USER=cjworkbench \
    --env POSTGRES_PASSWORD=cjworkbench \
    --env POSTGRES_DB=cjworkbench \
    --network "$NETWORK_NAME" \
    --network-alias "workbench-db" \
    --name "${PREFIX}_database" \
    "$image_id"
}

start_git() {
  echo -n 'Starting mock-module Git HTTP server… ' >&2 # `docker run` will output container id
  # We call it "git-server" and not "git" because someday, somebody might
  # register a ".git" TLD and enforce SSL, like Google git with ".dev"
  docker run \
    --detach \
    --network "$NETWORK_NAME" \
    --name "${PREFIX}_git" \
    --network-alias "git-server" \
    --publish-all \
    "$GIT_IMAGE_ID"
}

start_django() {
  echo -n 'Starting Django… ' >&2 # `docker run` will output container id
  docker run \
    --detach \
    --env CJW_MOCK_EMAIL=true \
    --env CJW_SECRET_KEY=notasecret \
    --env CJW_SENDGRID_API_KEY=notasecret \
    --env CJW_SENDGRID_INVITATION_ID=notanid \
    --env CJW_SENDGRID_CONFIRMATION_ID=notanid \
    --env CJW_SENDGRID_PASSWORD_CHANGE_ID=notanid \
    --env CJW_SENDGRID_PASSWORD_RESET_ID=notanid \
    --network "$NETWORK_NAME" \
    --name "${PREFIX}_django" \
    --publish-all \
    "$DJANGO_IMAGE_ID"
}

find_django_url() {
  port=$(docker port cjworkbench_integrationtest_django 8000/tcp | cut -d: -f2)
  echo "http://localhost:$port"
}

cleanup() {
  stop_container_if_running database
  stop_container_if_running git
  stop_container_if_running django
  docker network inspect "$NETWORK_NAME" >/dev/null 2>&1 && docker network rm "$NETWORK_NAME" || true
}

echo 'Cleaning old containers…' >&2
cleanup

echo 'Setting up network…' >&2
docker network create "${PREFIX}_network"

start_database
start_git
start_django

echo -n 'Waiting for Django to start its database and HTTP server… ' >&2
docker exec cjworkbench_integrationtest_django sh -c 'until curl -sf localhost:8000; do echo -n "."; sleep 1; done; echo'
# No need to wait for git to start: django is 1,000,000 times slower

url=$(find_django_url)
echo "Django is at ${url}" >&2

echo 'Testing. On error, the environment will stay up and you can use' >&2

# Development: use pipenv, because developers run `pipenv install`
# Travis: use python, because we manually pip install capybara-py+selenium,
# integration tests have no other deps, and pipenv is not installed.
PYTHON="python"
if [ "$HEADLESS" != "false" ]; then
  PYTHON="env MOZ_HEADLESS=1 $PYTHON"
fi
if pipenv --venv >/dev/null 2>&1; then
  PYTHON="pipenv run $PYTHON"
fi
echo "'$PYTHON -m unittest -v integrationtests.[module]' to re-run the tests" >&2

if [ -z "$1" ]; then
  echo 'Running all tests' >&2
  TEST_COMMAND="$PYTHON -m unittest discover -v integrationtests"
else
  echo "Running selected tests: $@" >&2
  # Invalid escaping here, probably, but shouldn't affect anybody in practice
<<<<<<< HEAD
  TEST_COMMAND="$PYTHON -m unittest -v ""$@"
=======
  TEST_COMMAND="$PYTHON -m unittest -v $@"
>>>>>>> 5ca125bc
fi

if !($TEST_COMMAND); then
  echo >&2
  echo 'Tests failed. Here is the failing command:' >&2
  echo >&2
  echo "$TEST_COMMAND" >&2
  echo >&2
  echo 'Run `pipenv run python -m unittest -v integrationtests.[module]` to re-run the failing test(s) in a visible browser window.' >&2
  exit 1
fi

echo 'Success!' >&2

echo 'Cleaning containers…' >&2
cleanup<|MERGE_RESOLUTION|>--- conflicted
+++ resolved
@@ -133,11 +133,7 @@
 else
   echo "Running selected tests: $@" >&2
   # Invalid escaping here, probably, but shouldn't affect anybody in practice
-<<<<<<< HEAD
-  TEST_COMMAND="$PYTHON -m unittest -v ""$@"
-=======
   TEST_COMMAND="$PYTHON -m unittest -v $@"
->>>>>>> 5ca125bc
 fi
 
 if !($TEST_COMMAND); then
