import pathlib
from typing import FrozenSet
import zipfile
from babel.messages.catalog import Catalog
from cjworkbench.i18n import supported_locales, default_locale
from cjworkbench.i18n.catalogs.util import (
    read_po_catalog,
    write_po_catalog,
    find_fuzzy_messages,
    fill_catalog,
    mark_fuzzy,
    MessageUID,
    catalogs_are_same,
    move_strings_to_comments,
    copy_catalog,
)
from cjwstate.modules.types import ModuleZipfile
from cjwstate.importmodule import directory_loaded_as_zipfile_path
from cjwstate.modules.i18n.catalogs.extract.spec import find_spec_messages
from cjwstate.modules.i18n.catalogs.extract.code import find_messages_in_module_code


def extract_module_messages(directory: pathlib.Path):
    with directory_loaded_as_zipfile_path(directory) as zip_path:
        module_zipfile = ModuleZipfile(zip_path)  # may be invalid
        source_catalog = _build_source_catalog(module_zipfile)

    po_path = _po_path(directory, default_locale)

    try:
        old_source_catalog = read_po_catalog(po_path)
    except FileNotFoundError:
        old_source_catalog = Catalog(default_locale)

    # Update file for default locale
    if not catalogs_are_same(source_catalog, old_source_catalog):
        write_po_catalog(po_path, source_catalog)

    # Update template file
    template_catalog = copy_catalog(source_catalog)
    move_strings_to_comments(template_catalog, comment_tag="default-message")
    pot_path = _pot_path(directory)
    try:
        old_template_catalog = read_po_catalog(pot_path)
    except FileNotFoundError:
        old_template_catalog = Catalog(default_locale)
    if not catalogs_are_same(template_catalog, old_template_catalog):
        write_po_catalog(
            pot_path,
            template_catalog,
            ignore_obsolete=True,
            width=10000000,  # we set a huge value for width, so that special comments do not wrap
            omit_header=True,
        )

    fuzzy = find_fuzzy_messages(
        old_catalog=old_source_catalog, new_catalog=source_catalog
    )

    for locale_id in supported_locales:
        if locale_id != default_locale:
            po_path = _po_path(directory, locale_id)
            try:
                old_catalog = read_po_catalog(po_path)
            except FileNotFoundError:
                old_catalog = Catalog(locale_id)
            catalog = _merge_nonsource_catalog(
                locale_id, old_catalog, source_catalog, fuzzy
            )

            if not catalogs_are_same(catalog, old_catalog):
                write_po_catalog(po_path, catalog)


def _po_path(basepath: pathlib.Path, locale_id: str) -> pathlib.Path:
    return basepath / "locale" / locale_id / "messages.po"


<<<<<<< HEAD
def _build_source_catalog(module_zipfile: ModuleZipfile,) -> Catalog:
    spec = module_zipfile.get_spec()  # raise ValueError
=======
def _pot_path(basepath: pathlib.Path) -> pathlib.Path:
    return basepath / "locale" / default_locale / "messages.pot"


def _build_source_catalog(
    spec: ModuleSpec,
    module_code_path: pathlib.Path,
    module_root_directory: pathlib.Path,
) -> Catalog:
>>>>>>> 152e16e4
    source_catalog = Catalog(default_locale)
    for message_id, source_string in find_spec_messages(spec).items():
        source_catalog.add(message_id, string=source_string)
    with zipfile.Zipfile(module_zipfile.path, mode="r") as zf:
        for info in zf.infolist():
            if info.filename.endswith(".py"):
                with zf.open(info) as code_io:
                    for message_id, message_properties in find_messages_in_module_code(
                        code_io, info.filename
                    ).items():
                        source_catalog.add(
                            message_id,
                            string=message_properties["string"],
                            auto_comments=message_properties["comments"],
                            locations=message_properties["locations"],
                        )

    return source_catalog


def _merge_nonsource_catalog(
    locale_id: str,
    old_catalog: Catalog,
    source_catalog: Catalog,
    fuzzy: FrozenSet[MessageUID],
) -> Catalog:
    catalog = Catalog(locale_id)
    fill_catalog(catalog, source_catalog, old_catalog)
    mark_fuzzy(catalog, fuzzy, old_catalog)
    return catalog<|MERGE_RESOLUTION|>--- conflicted
+++ resolved
@@ -76,21 +76,13 @@
     return basepath / "locale" / locale_id / "messages.po"
 
 
-<<<<<<< HEAD
-def _build_source_catalog(module_zipfile: ModuleZipfile,) -> Catalog:
-    spec = module_zipfile.get_spec()  # raise ValueError
-=======
 def _pot_path(basepath: pathlib.Path) -> pathlib.Path:
     return basepath / "locale" / default_locale / "messages.pot"
 
 
-def _build_source_catalog(
-    spec: ModuleSpec,
-    module_code_path: pathlib.Path,
-    module_root_directory: pathlib.Path,
-) -> Catalog:
->>>>>>> 152e16e4
+def _build_source_catalog(module_zipfile: ModuleZipfile) -> Catalog:
     source_catalog = Catalog(default_locale)
+    spec = module_zipfile.get_spec()
     for message_id, source_string in find_spec_messages(spec).items():
         source_catalog.add(message_id, string=source_string)
     with zipfile.Zipfile(module_zipfile.path, mode="r") as zf:
