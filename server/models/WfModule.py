import os
import shutil
from typing import Optional, Union
from django.contrib.postgres.fields import JSONField
from django.db import models
from server.models import loaded_module
from server.modules.types import ProcessResult
from .Params import Params
from .CachedRenderResult import CachedRenderResult
from .module_version import ModuleVersion
from .StoredObject import StoredObject
from .Tab import Tab
from .Workflow import Workflow


class WfModule(models.Model):
    """An instance of a Module in a Workflow."""
    class Meta:
        ordering = ['order']

    def __str__(self):
        # Don't use DB queries here.
        return 'wf_module[%d] at position %d' % (self.id, self.order)

    @property
    def workflow(self):
        return Workflow.objects.get(tabs__wf_modules__id=self.id)

    @property
    def workflow_id(self):
        return self.tab.workflow_id

    @classmethod
    def live_in_workflow(cls,
                         workflow: Union[int, Workflow]) -> models.QuerySet:
        """
        QuerySet of not-deleted WfModules in `workflow`.

        You may specify `workflow` by its `pk` or as an object.

        Deleted WfModules and WfModules in deleted Tabs will omitted.
        """
        if isinstance(workflow, int):
            workflow_id = workflow
        else:
            workflow_id = workflow.pk

        return cls.objects.filter(
            tab__workflow_id=workflow_id,
            tab__is_deleted=False,
            is_deleted=False
        )

    tab = models.ForeignKey(
        Tab,
        related_name='wf_modules',
        on_delete=models.CASCADE
    )

    module_id_name = models.CharField(max_length=200, null=True, default='')

    order = models.IntegerField()

    notes = models.TextField(
        null=True,
        blank=True)

    stored_data_version = models.DateTimeField(
        null=True,
        blank=True)                      # we may not have stored data

    # drives whether the module is expanded or collapsed on the front-end.
    is_collapsed = models.BooleanField(
        default=False,
        blank=False,
        null=False
    )

    is_deleted = models.BooleanField(default=False, null=False)

    # For modules that fetch data: how often do we check for updates, and do we
    # switch to latest version automatically
    auto_update_data = models.BooleanField(default=False)

    # when should next update run?
    next_update = models.DateTimeField(null=True, blank=True)
    # time in seconds between updates, default of 1 day
    update_interval = models.IntegerField(default=86400)
    last_update_check = models.DateTimeField(null=True, blank=True)

    # true means, 'email owner when output changes'
    notifications = models.BooleanField(default=False)

    # true means user has not acknowledged email
    has_unseen_notification = models.BooleanField(default=False)

    cached_render_result_delta_id = models.IntegerField(null=True, blank=True)
    cached_render_result_status = models.CharField(
        null=True,
        blank=True,
        choices=[('ok', 'ok'), ('error', 'error'),
                 ('unreachable', 'unreachable')],
        max_length=20
    )
    cached_render_result_error = models.TextField(blank=True)
    # should be JSONField but we need backwards-compatibility
    cached_render_result_json = models.BinaryField(blank=True)
    cached_render_result_quick_fixes = JSONField(blank=True, default=list)

    # TODO once we auto-compute stale module outputs, nix is_busy -- it will
    # be implied by the fact that the cached output revision is wrong.
    is_busy = models.BooleanField(default=False, null=False)

    # There's fetch_error and there's cached_render_result_error.
    fetch_error = models.CharField('fetch_error', max_length=2000, blank=True)

    # Most-recent delta that may possibly affect the output of this module.
    # This isn't a ForeignKey because many deltas have a foreign key pointing
    # to the WfModule, so we'd be left with a chicken-and-egg problem.
    last_relevant_delta_id = models.IntegerField(default=0, null=False)

    params = JSONField(default={})
    secrets = JSONField(default={})

    @property
    def module_version(self):
        if not hasattr(self, '_module_version'):
            try:
                self._module_version = ModuleVersion.objects.latest(
                    self.module_id_name
                )
            except ModuleVersion.DoesNotExist:
                self._module_version = None

        return self._module_version

    @property
    def output_status(self):
        """
        Return 'ok', 'busy', 'error' or 'unreachable'.

        'busy': render is pending
        'error': render produced an error and no table
        'unreachable': a previous module had 'error' so we will not run this
        'ok': render produced a table
        """
        if self.cached_render_result_delta_id != self.last_relevant_delta_id:
            return 'busy'
        else:
            return self.cached_render_result_status

    @property
    def output_error(self):
        if self.cached_render_result_delta_id != self.last_relevant_delta_id:
            return ''
        else:
            return self.cached_render_result_error

    # ---- Authorization ----
    # User can access wf_module if they can access workflow
    def request_authorized_read(self, request):
        return self.workflow.request_authorized_read(request)

    def request_authorized_write(self, request):
        return self.workflow.request_authorized_write(request)

    # ---- Data versions ----
    # Modules that fetch data, like Load URL or Twitter or scrapers, store
    # versions of all previously fetched data

    # Note: does not switch to new version automatically
    def store_fetched_table(self, table):
        stored_object = StoredObject.create_table(self, table)
        return stored_object.stored_at

    # Compares against latest version (which may not be current version)
    # Note: does not switch to new version automatically
    def store_fetched_table_if_different(self, table, metadata=''):
        reference_so = StoredObject.objects.filter(
            wf_module=self
        ).order_by('-stored_at').first()

        new_version = StoredObject.create_table_if_different(self,
                                                             reference_so,
                                                             table,
                                                             metadata=metadata)
        return new_version.stored_at if new_version else None

    def retrieve_fetched_table(self):
        try:
            return self.stored_objects.get(
                stored_at=self.stored_data_version
            ).get_table()
        except StoredObject.DoesNotExist:
            # Either self.stored_data_version is None or it has been deleted.
            return None

    def get_fetch_result(self) -> Optional[ProcessResult]:
        """Load the result of a Fetch, if there was one."""
        table = self.retrieve_fetched_table()
        if table is None:
            return None

        return ProcessResult(table, self.fetch_error)

    def list_fetched_data_versions(self):
        return list(self.stored_objects
                    .order_by('-stored_at')
                    .values_list('stored_at', 'read'))

    def get_params(self) -> Params:
        """
        Load ParameterSpecs from the database for easy access.

        The Params object is a "snapshot" of database values. You can call
        `get_params()` in a lock and then safely release the lock.

        Raise ValueError on _programmer_ error. That's usually the module
        author's problem, and we'll want to display the error to the user so
        the user can pester the module author.
        """
        if self.module_version is None:
            specs = []
            values = self.params
        else:
            specs = list(self.module_version.parameter_specs.all())
            lm = (
                # we don't import LoadedModule directly, because we'll mock it
                # out in unit tests.
                loaded_module.LoadedModule.for_module_version_sync(
                    self.module_version
                )
            )
            # raises ValueError
            values = lm.migrate_params(specs, self.params)

        return Params(specs, values, self.secrets)

    # re-render entire workflow when a module goes ready or error, on the
    # assumption that new output data is available
    def set_ready(self):
        self.is_busy = False
        self.fetch_error = ''
        self.save(update_fields=['is_busy', 'fetch_error'])

    # --- Duplicate ---
    # used when duplicating a whole workflow
    def duplicate(self, to_tab):
        to_workflow = to_tab.workflow

        # Initialize but don't save
        new_wfm = WfModule(
            tab=to_tab,
<<<<<<< HEAD
            module_version=self.module_version,
=======
>>>>>>> df93d722
            module_id_name=self.module_id_name,
            fetch_error=self.fetch_error,
            stored_data_version=self.stored_data_version,
            order=self.order,
            notes=self.notes,
            is_collapsed=self.is_collapsed,
            auto_update_data=False,
            next_update=self.next_update,
            update_interval=self.update_interval,
            last_update_check=self.last_update_check,
            # to_workflow has exactly one delta, and that's the version of all
            # its modules. This is so we can cache render results. (Cached
            # render results require a delta ID.)
            last_relevant_delta_id=to_workflow.last_delta_id,
            params=self.params,
            secrets={}  # DO NOT COPY SECRETS
        )

        # Copy cached render result, if there is one.
        #
        # If we duplicate a Workflow mid-render, the cached render result might
        # not have any useful data. But that's okay: just kick off a new
        # render. The common case (all-rendered Workflow) will produce a
        # fully-rendered duplicate Workflow.
        #
        # get_cached_render_result() does not check for the existence of
        # Parquet files. But it does let us access `.parquet_path`.
        cached_result = self.get_cached_render_result(only_fresh=True)
        if cached_result:
            # assuming file-copy succeeds, copy cached results.
            # Not using `new_wfm.cache_render_result(cached_result.result)`
            # because that would involve reading the whole thing.
            new_wfm.cached_render_result_delta_id = \
                to_workflow.last_delta_id
            for attr in ('status', 'error', 'json', 'quick_fixes'):
                full_attr = f'cached_render_result_{attr}'
                setattr(new_wfm, full_attr, getattr(self, full_attr))

            new_wfm.save()  # so there is a new_wfm.id for parquet_path

            parquet_path = new_wfm.get_cached_render_result().parquet_path

            try:
                os.makedirs(os.path.dirname(parquet_path), exist_ok=True)
                shutil.copy(cached_result.parquet_path, parquet_path)
            except FileNotFoundError:
                # DB and filesystem are out of sync. CachedRenderResult handles
                # such cases gracefully. So `new_result` will behave exactly
                # like `cached_result`.
                pass

        new_wfm.save()

        # Duplicate the current stored data only, not the history
        if self.stored_data_version is not None:
            self.stored_objects.get(stored_at=self.stored_data_version) \
                    .duplicate(new_wfm)

        return new_wfm

    def get_cached_render_result(self, only_fresh=False) -> CachedRenderResult:
        """Load this WfModule's CachedRenderResult from disk."""
        result = CachedRenderResult.from_wf_module(self)

        if not result:
            return None

        if only_fresh and result.delta_id != self.last_relevant_delta_id:
            return None

        return result

    def cache_render_result(self, delta_id: Optional[int],
                            result: ProcessResult) -> CachedRenderResult:
        """Save the given ProcessResult (or None) for later viewing."""
        return CachedRenderResult.assign_wf_module(self, delta_id, result)

    def delete(self, *args, **kwargs):
        self.cache_render_result(None, None)
        super().delete(*args, **kwargs)<|MERGE_RESOLUTION|>--- conflicted
+++ resolved
@@ -251,10 +251,6 @@
         # Initialize but don't save
         new_wfm = WfModule(
             tab=to_tab,
-<<<<<<< HEAD
-            module_version=self.module_version,
-=======
->>>>>>> df93d722
             module_id_name=self.module_id_name,
             fetch_error=self.fetch_error,
             stored_data_version=self.stored_data_version,
