--- conflicted
+++ resolved
@@ -11,13 +11,10 @@
 from server.settingsutils import workbench_user_display
 from cjwstate.modules.param_spec import ParamSpec
 from cjwstate import clientside
-<<<<<<< HEAD
-=======
 from cjwkernel.types import RenderError
 from cjworkbench.i18n import default_locale
 from cjworkbench.i18n.trans import localize
 from icu import ICUError
->>>>>>> d1394ed6
 
 User = get_user_model()
 
