--- conflicted
+++ resolved
@@ -252,13 +252,9 @@
     return detector.result['encoding']
 
 
-<<<<<<< HEAD
-def push_header(table: pandas.DataFrame) -> pandas.DataFrame:
-=======
-# Move dataframe column names into the first row of data, and replace column names with numbers
-# Used to undo first row of data incorrectly read as header
+# Move dataframe column names into the first row of data, and replace column
+# names with numbers. Used to undo first row of data incorrectly read as header
 def turn_header_into_first_row(table: pandas.DataFrame) -> pandas.DataFrame:
->>>>>>> 7a3d6792
     # Table may not be uploaded yet
     if table is None:
         return None
