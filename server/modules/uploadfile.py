from io import BufferedReader
from server.minio import open_for_read, ResponseError
from .moduleimpl import ModuleImpl
from .types import ProcessResult
<<<<<<< HEAD
from .utils import parse_bytesio, push_header
from server.utils import TempfileBackedReader
=======
from .utils import parse_bytesio, turn_header_into_first_row
import pandas as pd
import os
import json
>>>>>>> 7a3d6792


_ExtensionMimeTypes = {
    '.xls': 'application/vnd.ms-excel',
    '.xlsx':
        'application/vnd.openxmlformats-officedocument.spreadsheetml.sheet',
    '.csv': 'text/csv',
    '.tsv': 'text/tab-separated-values',
    '.json': 'application/json',
    '.txt': 'text/plain'
}


# --- Parse UploadedFile ---
# When files come in, they are stored in temporary UploadedFile objects
# This code parses the file into a table, and stores as a StoredObject

# Read an UploadedFile, parse it, store it as the WfModule's "fetched table"
# Public entrypoint, called by the view
def upload_to_table(wf_module, uploaded_file):
    ext = '.' + uploaded_file.name.split('.')[-1]
    mime_type = _ExtensionMimeTypes.get(ext, None)
    if mime_type:
        try:
            with open_for_read(uploaded_file.bucket, uploaded_file.key) as s3:
                with TempfileBackedReader(s3) as tempio:
                    with BufferedReader(tempio) as bufio:
                        result = parse_bytesio(bufio, mime_type, None)
        except ResponseError as err:
            result = ProcessResult(error=str(err))
    else:
        result = ProcessResult(error=(
            f'Error parsing {uploaded_file.file.name}: '
            'unknown content type'
        ))

    if result.error:
        # delete uploaded file, we probably can't ever use it
        uploaded_file.delete()

    result.truncate_in_place_if_too_big()
    result.sanitize_in_place()

    ModuleImpl.commit_result(wf_module, result, stored_object_json=[
        {'uuid': uploaded_file.uuid, 'name': uploaded_file.name}
    ])

    # don't delete UploadedFile, so that we can reparse later or allow higher
    # row limit or download original, etc.
    return


class UploadFile(ModuleImpl):
    @staticmethod
    def render(wf_module, table):
        # Must perform header operation here in the event the header checkbox
        # state changes
        has_header = wf_module.get_param_checkbox('has_header')
        if not has_header:
<<<<<<< HEAD
            return ProcessResult(
                push_header(wf_module.retrieve_fetched_table()),
                wf_module.error_msg
            )
=======
            return ProcessResult(turn_header_into_first_row(wf_module.retrieve_fetched_table()),
                                 wf_module.error_msg)
>>>>>>> 7a3d6792
        else:
            return ProcessResult(
                wf_module.retrieve_fetched_table(),
                wf_module.error_msg
            )<|MERGE_RESOLUTION|>--- conflicted
+++ resolved
@@ -2,15 +2,8 @@
 from server.minio import open_for_read, ResponseError
 from .moduleimpl import ModuleImpl
 from .types import ProcessResult
-<<<<<<< HEAD
-from .utils import parse_bytesio, push_header
+from .utils import parse_bytesio, turn_header_into_first_row
 from server.utils import TempfileBackedReader
-=======
-from .utils import parse_bytesio, turn_header_into_first_row
-import pandas as pd
-import os
-import json
->>>>>>> 7a3d6792
 
 
 _ExtensionMimeTypes = {
@@ -70,15 +63,10 @@
         # state changes
         has_header = wf_module.get_param_checkbox('has_header')
         if not has_header:
-<<<<<<< HEAD
             return ProcessResult(
-                push_header(wf_module.retrieve_fetched_table()),
+                turn_header_into_first_row(wf_module.retrieve_fetched_table()),
                 wf_module.error_msg
             )
-=======
-            return ProcessResult(turn_header_into_first_row(wf_module.retrieve_fetched_table()),
-                                 wf_module.error_msg)
->>>>>>> 7a3d6792
         else:
             return ProcessResult(
                 wf_module.retrieve_fetched_table(),
