import json
from typing import Union
from django.conf import settings
from django.http import HttpRequest, HttpResponse, HttpResponseForbidden, \
        HttpResponseNotFound
from django.shortcuts import redirect
from rest_framework import status
from rest_framework.decorators import api_view, renderer_classes
from rest_framework.response import Response
from rest_framework.renderers import JSONRenderer
from ..models import ParameterSpec, ParameterVal, ChangeParameterCommand
from ..serializers import ParameterValSerializer
from ..dispatch import module_dispatch_event
from .. import triggerrender
from .. import oauth


def parameter_val_or_response_for_read(
        pk: int, request: HttpRequest) -> Union[HttpResponse, ParameterVal]:
    """ParameterVal the user can read, or HTTP error response."""
    try:
        param = ParameterVal.objects.get(pk=pk)  # raises
    except ParameterVal.DoesNotExist:
        return HttpResponseNotFound('Param not found')

    if param.request_authorized_read(request):
        return param
    else:
        return HttpResponseForbidden('Not allowed to read param')


def parameter_val_or_response_for_write(
        pk: int, request: HttpRequest) -> Union[HttpResponse, ParameterVal]:
    """ParameterVal the user can write, or HTTP error response."""
    try:
        param = ParameterVal.objects.get(pk=pk)  # raises
    except ParameterVal.DoesNotExist:
        return HttpResponseNotFound('Param not found')

    if param.request_authorized_write(request):
        return param
    else:
        return HttpResponseForbidden('Not allowed to write param')


# Get or set parameter value
@api_view(['GET', 'PATCH'])
@renderer_classes((JSONRenderer,))
def parameterval_detail(request, pk, format=None):
    if request.method == 'GET':
        param = parameter_val_or_response_for_read(pk, request)
        if isinstance(param, HttpResponse):
            return param
        serializer = ParameterValSerializer(param)
        return Response(serializer.data)

    elif request.method == 'PATCH':
        param = parameter_val_or_response_for_write(pk, request)
        if isinstance(param, HttpResponse):
            return param
        ChangeParameterCommand.create(param, request.data['value'])
        return Response(status=status.HTTP_204_NO_CONTENT)


# Handle a parameter event (like someone clicking the fetch button)
# Get or set parameter value
@api_view(['POST'])
@renderer_classes((JSONRenderer,))
def parameterval_event(request, pk, format=None):
    param = parameter_val_or_response_for_write(pk, request)
    if isinstance(param, HttpResponse):
        return param

    # change parameter value
    data = request.data
    dispatch_response = module_dispatch_event(param.wf_module, parameter=param,
                                              event=data, request=request)
    if dispatch_response:
        return dispatch_response

    return Response(status=status.HTTP_204_NO_CONTENT)


def _oauth_start_authorize(request, param: ParameterVal,
                           id_name: str) -> HttpResponse:
    """Redirects to the specified OAuth service provider.

    Returns 404 if id_name is not configured (e.g., user asked for
    'google_credentials' but there are no Google creds and so
    PARAMETER_OAUTH_SERVICES['google_credentials'] does not exist).

    This stores the ParameterVal pk in the state, which is a URL passed to
    the remote service. When the remote service redirects to our redirect_uri
    (which does not accept parameters), it will include the state in the URL.
    """
    service = oauth.OAuthService.lookup_or_none(id_name)
    if not service:
        return HttpResponseNotFound(
            f'Oauth service for {id_name} not configured'
        )

    url, state = service.generate_redirect_url_and_state()

    request.session['oauth-flow'] = {
        'state': state,
        'service-id': service.service_id,
        'param-pk': param.pk,
    }

    return redirect(url)


@api_view(['GET', 'DELETE'])
def parameterval_oauth_start_authorize(request, pk):
    param = parameter_val_or_response_for_write(pk, request)
    if isinstance(param, HttpResponse):
        return param

    spec = param.parameter_spec
    if spec.type != ParameterSpec.SECRET:
        return HttpResponseNotFound(f'This is a {spec.type}, not a SECRET')

    if request.method == 'GET':
        return _oauth_start_authorize(request, param, spec.id_name)

    elif request.method == 'DELETE':
        with param.wf_module.workflow.cooperative_lock():
            param.set_value('')
        triggerrender.notify_client_workflow_version_changed(
            param.wf_module.workflow
        )
        return Response(status=status.HTTP_204_NO_CONTENT)


@api_view(['GET'])
def parameterval_oauth_finish_authorize(request) -> HttpResponse:
    """Set parameter secret to something valid.

    The external service redirects here after _we_ redirect to _it_ in
    parameterval_oauth_start_authorize(). We cannot include pk in that request
    (since our client id is married to our redirect_url), so we pass pk in
    session['oauth-flow'].
    """
    try:
        flow = request.session['oauth-flow']
    except KeyError:
        return HttpResponseForbidden('Did not expect auth response.')

    param = parameter_val_or_response_for_write(flow['param-pk'], request)
    if isinstance(param, HttpResponse):
        return param

    service = oauth.OAuthService.lookup_or_none(flow['service-id'])
    if not service:
        return HttpResponseNotFound('Service not configured')

    offline_token = service.acquire_refresh_token_or_str_error(request.GET,
                                                               flow['state'])
    if isinstance(offline_token, str):
        return HttpResponseForbidden(offline_token)

    username = service.extract_username_from_token(offline_token)

    with param.wf_module.workflow.cooperative_lock():
<<<<<<< HEAD
        # TODO use ChangeParameterCommand. (It might not play nice witj
        # 'secret')
        param.set_value({ 'name': username, 'secret': offline_token })
        param.wf_module.set_ready()
=======
        # TODO consider ChangeParameterCommand. It might not play nice with
        # 'secret'
        param.set_value({'name': username, 'secret': offline_token})
        # Copied from ChangeParameterCommand. Clear errors in case the connect
        # fixed things
        param.wf_module.set_ready(notify=False)
>>>>>>> 6e677041

    triggerrender.notify_client_workflow_version_changed(
        param.wf_module.workflow
    )
    return HttpResponse(b"""<!DOCTYPE html>
        <html lang="en-US">
            <head>
                <title>Authorized</title>
            </head>
            <body>
                <p class="success">
                    You have logged in. You can close this window now.
                </p>
            </body>
        </html>
    """)


@api_view(['POST'])
def parameterval_oauth_generate_access_token(request, pk) -> HttpResponse:
    """Return a temporary access_token the client can use.

    Only the owner can generate an access token: we must keep the secret away
    from prying eyes. This access token lets the client read all the owner's
    documents on GDrive.

    The response is always text/plain. Status codes:

    200 OK -- a token
    404 Not Found -- param not found, or param has no secret
    403 Forbidden -- user not allowed to generate token

    We expect the caller to silently accept 404 Not Found but log other errors.
    """
    param = parameter_val_or_response_for_read(pk, request)
    if isinstance(param, HttpResponse):
        return param

    workflow = param.wf_module.workflow
    # Let's be abundantly clear: this is a _secret_. Users give us their
    # refresh tokens under the assmption that we won't share access to all
    # their files with _anybody_.
    #
    # We aren't checking if writes are allowed. We're checking the user's
    # identity.
    #
    # See Workflow.request_authorized_write(), which is _currently_ the same
    # but may not stay that way.
    is_owner = False
    if request.user and request.user == workflow.owner:
        is_owner = True
    if workflow.anonymous_owner_session_key and request.session.session_key:
        if workflow.anonymous_owner_session_key == request.session.session_key:
            is_owner = True
    if not is_owner:
        return HttpResponseForbidden(
            'Only the workspace owner can generate an access token'
        )

    spec = param.parameter_spec
    if spec.type != ParameterSpec.SECRET:
        return HttpResponseForbidden(f'This is a {spec.type}, not a SECRET')

    service = oauth.OAuthService.lookup_or_none(spec.id_name)
    if not service:
        allowed_services = settings.PARAMETER_OAUTH_SERVICES.keys()
        return HttpResponseForbidden(
            f'We only support id_name {", ".join(allowed_services)}'
        )

    secret_json = param.value
    if not secret_json:
        return HttpResponseNotFound('secret not set')
    try:
        secret_data = json.loads(secret_json)
    except json.decoder.JSONDecodeError:
        return HttpResponseForbidden('non-JSON secret')
    try:
        offline_token = secret_data['secret']
    except KeyError:
        return HttpResponseForbidden('secret value has no secret')

    token = service.generate_access_token_or_str_error(offline_token)
    if isinstance(token, str):
        return HttpResponseForbidden(token)

    # token['access_token'] is short-term (1hr). token['refresh_token'] is
    # super-private and we should never transmit it.
    return HttpResponse(token['access_token'], content_type='text/plain')<|MERGE_RESOLUTION|>--- conflicted
+++ resolved
@@ -162,19 +162,12 @@
     username = service.extract_username_from_token(offline_token)
 
     with param.wf_module.workflow.cooperative_lock():
-<<<<<<< HEAD
-        # TODO use ChangeParameterCommand. (It might not play nice witj
-        # 'secret')
-        param.set_value({ 'name': username, 'secret': offline_token })
-        param.wf_module.set_ready()
-=======
         # TODO consider ChangeParameterCommand. It might not play nice with
         # 'secret'
         param.set_value({'name': username, 'secret': offline_token})
         # Copied from ChangeParameterCommand. Clear errors in case the connect
         # fixed things
-        param.wf_module.set_ready(notify=False)
->>>>>>> 6e677041
+        param.wf_module.set_ready()
 
     triggerrender.notify_client_workflow_version_changed(
         param.wf_module.workflow
