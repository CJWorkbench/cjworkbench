from functools import lru_cache
from django.core.exceptions import PermissionDenied
from django.http import HttpRequest, HttpResponseForbidden, \
        HttpResponseNotFound, JsonResponse
from django.template.response import TemplateResponse
from django.contrib.auth.decorators import login_required
from django.shortcuts import get_object_or_404, redirect
from django.db.models import Q
from rest_framework import status
from rest_framework.decorators import api_view
from rest_framework.decorators import renderer_classes
from rest_framework.response import Response
from rest_framework.renderers import JSONRenderer
from server.models import Module, ModuleVersion, Workflow
from server.models import AddModuleCommand, ReorderModulesCommand, \
        ChangeWorkflowTitleCommand
from server.serializers import WorkflowSerializer, ModuleSerializer, \
        WorkflowSerializerLite, WfModuleSerializer, UserSerializer
from server.utils import log_user_event
from server.versions import WorkflowUndo, WorkflowRedo

<<<<<<< HEAD
# Add module name to expected Id alias {module_name: module_alias?}
modules_from_table = [
    'editcells',
    'filter',
    'sort-from-table',
    'reorder-columns',
    'rename-columns',
    'duplicate-column',
    'selectcolumns'
]

# Cache module Ids dynamically per keys in module_name_to_id
# because we need it on every Workflow page load, and it never changes
def module_id(id_name):
    if module_ids[id_name] is None:
        try:
            module = Module.objects.filter(id_name=id_name).first()
            if not module:
                module_ids[id_name] = None
            else:
                module_ids[id_name] = module.id
        except Module.DoesNotExist:
            return None
=======
>>>>>>> 29f0b169

# Add module name to expected Id alias {module_name: module_alias?}
#
# TODO nix these. The client has this information already.
@lru_cache(maxsize=1)
def load_update_table_module_ids():
    modules = Module.objects.filter(id_name__in=[
        'duplicate-column',
        'editcells',
        'rename-columns',
        'reorder-columns',
        'sort-from-table',
    ])
    return dict([(m.id_name, m.id) for m in modules])


def make_init_state(request, workflow=None, modules=None):
    """Build a dict to embed as JSON in `window.initState` in HTML."""
    ret = {}

    if workflow:
        ret['workflowId'] = workflow.id
        ret['workflow'] = WorkflowSerializer(workflow,
                                             context={'request': request}).data
        ret['selected_wf_module'] = workflow.selected_wf_module
        del ret['workflow']['selected_wf_module']

    if modules:
        ret['modules'] = ModuleSerializer(modules, many=True).data

    if request.user.is_authenticated():
        ret['loggedInUser'] = UserSerializer(request.user).data

    if workflow and not workflow.request_read_only(request):
        ret['updateTableModuleIds'] = load_update_table_module_ids()

    return ret


@login_required
def render_workflows(request):
    init_state = make_init_state(request)
    return TemplateResponse(request, 'workflows.html',
                            {'initState': init_state})


@api_view(['GET', 'POST'])
@login_required
@renderer_classes((JSONRenderer,))
def workflow_list(request, format=None):
    """List all workflows or create a new workflow."""
    if request.method == 'GET':
        workflows = Workflow.objects \
                .filter(Q(owner=request.user) | Q(example=True)) \
                .filter(Q(lesson_slug__isnull=True) | Q(lesson_slug=''))

        # turn queryset into list so we can sort it ourselves by reverse chron
        # (this is because 'last update' is a property of the delta, not the
        # Workflow. [2018-06-18, adamhooper] TODO make workflow.last_update a
        # column.
        workflows = list(workflows)
        workflows.sort(key=lambda wf: wf.last_update(), reverse=True)

        serializer = WorkflowSerializerLite(workflows, many=True)
        return Response(serializer.data)

    elif request.method == 'POST':
        workflow = Workflow.objects.create(
            name='New Workflow',
            owner=request.user
        )
        serializer = WorkflowSerializerLite(workflow)
        return Response(serializer.data, status=status.HTTP_201_CREATED)


# ---- Workflow ----


def _get_anonymous_workflow_for(workflow: Workflow,
                                request: HttpRequest) -> Workflow:
    """If not owner, return a cached duplicate of `workflow`.

    The duplicate will be married to `request.session.session_key`, and its
    `.is_anonymous` will return `True`.
    """
    if not request.session.session_key:
        request.session.create()
    session_key = request.session.session_key

    try:
        return Workflow.objects.get(original_workflow_id=workflow.id,
                                    anonymous_owner_session_key=session_key)
    except Workflow.DoesNotExist:
        if workflow.example:
            log_user_event(request.user,
                           'Opened Demo Workflow',
                           {'name': workflow.name})
        return workflow.duplicate_anonymous(session_key)


# Restrict the modules that are available, based on the user
def visible_modules(request):
    # excluding because no functional UI
    modules = Module.objects.exclude(id_name='reorder-columns')
    if request.user.is_authenticated:
        return modules.all()
    else:
        # need to log in to write Python code
        return modules.exclude(id_name='pythoncode').all()


def _lookup_workflow_for_read(pk: int, request: HttpRequest) -> Workflow:
    """
    Find a Workflow based on its id.

    Raise Http404 if the Workflow does not exist and PermissionDenied if the
    workflow _does_ exist but the user does not have read access.
    """
    workflow = get_object_or_404(Workflow, pk=pk)

    if not workflow.request_authorized_read(request):
        raise PermissionDenied()

    return workflow


def _lookup_workflow_for_write(pk: int, request: HttpRequest) -> Workflow:
    """
    Find a Workflow based on its id.

    Raise Http404 if the Workflow does not exist and PermissionDenied if the
    workflow _does_ exist but the user does not have write access.
    """
    workflow = get_object_or_404(Workflow, pk=pk)

    if not workflow.request_authorized_write(request):
        raise PermissionDenied()

    return workflow


# no login_required as logged out users can view example/public workflows
def render_workflow(request, pk=None):
    workflow = _lookup_workflow_for_read(pk, request)

    if workflow.lesson and workflow.owner == request.user:
        return redirect(workflow.lesson)
    else:
        if workflow.example and workflow.owner != request.user:
            workflow = _get_anonymous_workflow_for(workflow, request)

        modules = visible_modules(request)
        init_state = make_init_state(request, workflow=workflow,
                                     modules=modules)

        return TemplateResponse(request, 'workflow.html',
                                {'initState': init_state})


# Retrieve or delete a workflow instance.
# Or reorder modules
@api_view(['GET', 'PATCH', 'POST', 'DELETE'])
@renderer_classes((JSONRenderer,))
def workflow_detail(request, pk, format=None):
    if request.method == 'GET':
        workflow = _lookup_workflow_for_read(pk, request)
        with workflow.cooperative_lock():
            serializer = WorkflowSerializer(workflow,
                                            context={'request': request})
            return Response(serializer.data)

    # We use PATCH to set the order of the modules when the user drags.
    elif request.method == 'PATCH':
        workflow = _lookup_workflow_for_write(pk, request)

        try:
            ReorderModulesCommand.create(workflow, request.data)
        except ValueError as e:
            # Caused by bad id or order keys not in range 0..n-1
            # (though they don't need to be sorted)
            return JsonResponse({'message': str(e), 'status_code': 400},
                                status=status.HTTP_400_BAD_REQUEST)
        return Response(status=status.HTTP_204_NO_CONTENT)

    elif request.method == 'POST':
        workflow = _lookup_workflow_for_write(pk, request)

        try:
            valid_fields = {'newName', 'public', 'selected_wf_module'}
            if not set(request.data.keys()).intersection(valid_fields):
                raise ValueError('Unknown fields: {}'.format(request.data))

            with workflow.cooperative_lock():
                if 'newName' in request.data:
                    ChangeWorkflowTitleCommand.create(workflow,
                                                      request.data['newName'])

                if 'public' in request.data:
                    # TODO this should be a command, so it's undoable
                    workflow.public = request.data['public']
                    workflow.save()

                if 'selected_wf_module' in request.data:
                    workflow.selected_wf_module = \
                            request.data['selected_wf_module']
                    workflow.save()

        except Exception as e:
            return JsonResponse({'message': str(e), 'status_code': 400},
                                status=status.HTTP_400_BAD_REQUEST)
        return Response(status=status.HTTP_204_NO_CONTENT)

    elif request.method == 'DELETE':
        workflow = _lookup_workflow_for_write(pk, request)
        workflow.delete()
        return Response(status=status.HTTP_204_NO_CONTENT)


# Invoked when user adds a module
@api_view(['PUT'])
@renderer_classes((JSONRenderer,))
def workflow_addmodule(request, pk, format=None):
    workflow = get_object_or_404(Workflow, pk=pk)

    if not workflow.request_authorized_write(request):
        return HttpResponseForbidden()

    module_id = int(request.data['moduleId'])
    insert_before = int(request.data['insertBefore'])
    try:
        module = Module.objects.get(pk=module_id)
    except Module.DoesNotExist:
        return Response(status=status.HTTP_400_BAD_REQUEST)

    # don't allow python code module in anonymous workflow
    if module.id_name == 'pythoncode' and workflow.is_anonymous:
        return HttpResponseForbidden()

    # always add the latest version of a module (do we need ordering on the
    # objects to ensure last is always latest?)
    module_version = ModuleVersion.objects.filter(module=module).last()

    log_user_event(request.user, 'Add Module ' + module.name,
                   {'name': module.name, 'id_name': module.id_name})

    delta = AddModuleCommand.create(workflow, module_version, insert_before)
    serializer = WfModuleSerializer(delta.wf_module)
    wfmodule_data = serializer.data
    wfmodule_data['insert_before'] = request.data['insertBefore']

    return Response(wfmodule_data, status.HTTP_201_CREATED)


# Duplicate a workflow. Returns new wf as json in same format as wf list
@api_view(['GET'])
@login_required
@renderer_classes((JSONRenderer,))
def workflow_duplicate(request, pk):
    workflow = _lookup_workflow_for_read(pk, request)

    workflow2 = workflow.duplicate(request.user)
    serializer = WorkflowSerializerLite(workflow2)

    log_user_event(request.user, 'Duplicate Workflow', {'name': workflow.name})

    return Response(serializer.data, status.HTTP_201_CREATED)


# Undo or redo
@api_view(['PUT'])
@renderer_classes((JSONRenderer,))
def workflow_undo_redo(request, pk, action, format=None):
    workflow = _lookup_workflow_for_write(pk, request)

    if action == 'undo':
        WorkflowUndo(workflow)
    elif action == 'redo':
        WorkflowRedo(workflow)
    else:
        return JsonResponse({'message': '"action" must be "undo" or "redo"'},
                            status=status.HTTP_400_BAD_REQUEST)

    return Response(status=status.HTTP_204_NO_CONTENT)<|MERGE_RESOLUTION|>--- conflicted
+++ resolved
@@ -19,36 +19,9 @@
 from server.utils import log_user_event
 from server.versions import WorkflowUndo, WorkflowRedo
 
-<<<<<<< HEAD
-# Add module name to expected Id alias {module_name: module_alias?}
-modules_from_table = [
-    'editcells',
-    'filter',
-    'sort-from-table',
-    'reorder-columns',
-    'rename-columns',
-    'duplicate-column',
-    'selectcolumns'
-]
-
-# Cache module Ids dynamically per keys in module_name_to_id
-# because we need it on every Workflow page load, and it never changes
-def module_id(id_name):
-    if module_ids[id_name] is None:
-        try:
-            module = Module.objects.filter(id_name=id_name).first()
-            if not module:
-                module_ids[id_name] = None
-            else:
-                module_ids[id_name] = module.id
-        except Module.DoesNotExist:
-            return None
-=======
->>>>>>> 29f0b169
-
-# Add module name to expected Id alias {module_name: module_alias?}
-#
-# TODO nix these. The client has this information already.
+# This id_name->ids mapping is used by the client to execute the add module from table actions
+# We cannot nix these, because modules without a UI in the stack (e.g. reorder) do not appear
+# in the regular modules list in init_state, because that list is for the module menu
 @lru_cache(maxsize=1)
 def load_update_table_module_ids():
     modules = Module.objects.filter(id_name__in=[
@@ -57,6 +30,8 @@
         'rename-columns',
         'reorder-columns',
         'sort-from-table',
+        'duplicate-column',
+        'selectcolumns'
     ])
     return dict([(m.id_name, m.id) for m in modules])
 
