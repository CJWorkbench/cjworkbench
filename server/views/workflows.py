--- conflicted
+++ resolved
@@ -16,15 +16,9 @@
 from rest_framework.response import Response
 from rest_framework.renderers import JSONRenderer
 from server import minio, rabbitmq
-<<<<<<< HEAD
 from server.models import Module, ModuleVersion, Workflow, WfModule
 from server.models.commands import ReorderModulesCommand, \
         ChangeWorkflowTitleCommand
-=======
-from server.models import Module, Workflow, WfModule
-from server.models.commands import AddModuleCommand, ReorderModulesCommand, \
-        ChangeWorkflowTitleCommand, InitWorkflowCommand
->>>>>>> 0df18d43
 from server.serializers import WorkflowSerializer, ModuleSerializer, \
         TabSerializer, WorkflowSerializerLite, WfModuleSerializer, \
         UserSerializer
