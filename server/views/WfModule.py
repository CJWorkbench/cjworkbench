--- conflicted
+++ resolved
@@ -326,25 +326,17 @@
     cached_result = wf_module.cached_render_result
     if cached_result:
         try:
-<<<<<<< HEAD
             with open_cached_render_result(cached_result) as result:
                 table = result.table.table
         except CorruptCacheError:
-            table = pyarrow.Table()
-=======
-            table = parquet.read_arrow_table(
-                minio.CachedRenderResultsBucket, cached_result.parquet_key
-            )
-        except FileNotFoundError:
-            table = pyarrow.Table.from_pydict({})
->>>>>>> b32ecaa3
+            table = pyarrow.table({})
     else:
         # We don't have a cached result, and we don't know how long it'll
         # take to get one.
         workflow = wf_module.workflow
         async_to_sync(rabbitmq.queue_render)(workflow.id, workflow.last_delta_id)
         # The user will simply need to try again....
-        table = pyarrow.Table.from_pydict({})
+        table = pyarrow.table({})
 
     if export_type == "json":
         records = _arrow_table_to_json_records(table, 0, table.num_rows)
