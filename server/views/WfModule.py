--- conflicted
+++ resolved
@@ -378,23 +378,6 @@
         .last()
 
 
-<<<<<<< HEAD
-=======
-# /input is just /render on the previous wfmodule
-@api_view(['GET'])
-@renderer_classes((JSONRenderer,))
-def wfmodule_input(request, pk, format=None):
-    wf_module = _lookup_wf_module_for_read(pk, request)
-
-    with wf_module.workflow.cooperative_lock():
-        previous_module = _previous_wf_module(wf_module)
-
-        if not previous_module:
-            return JsonResponse(_make_render_dict(pd.DataFrame()))
-        else:
-            return table_json_response(request, previous_module)
-
-
 def _column_type(series: pd.Series) -> str:
     """
     Determine whether `series` is 'text', 'number' or 'datetime'.
@@ -411,39 +394,18 @@
         raise ValueError(f'Series of unknown type: {series.dtype}')
 
 
->>>>>>> 8fa28f5e
 # returns a list of columns and their simplified types
 @api_view(['GET'])
 @renderer_classes((JSONRenderer,))
 def wfmodule_columns(request, pk, format=None):
     wf_module = _lookup_wf_module_for_read(pk, request)
 
-<<<<<<< HEAD
-    result = execute_and_notify(wf_module)
-    dtypes = result.dataframe.dtypes.to_dict()
-
-    ret_types = []
-    for col in dtypes:
-        # We are simplifying the data types here.
-        # More stuff can be added to these lists if we run into anything new.
-        stype = "text"
-        if str(dtypes[col]) in ['int64', 'float64', 'bool']:
-            stype = "number"
-        elif str(dtypes[col]) in ['datetime64[ns]']:
-            ret_types.append((col, "datetime"))
-            stype = "datetime"
-        ret_types.append({
-            "name": col,
-            "type": stype
-        })
-=======
-    with wf_module.workflow.cooperative_lock():
-        result = execute.execute_wfmodule(wf_module)
+    result = execute_and_notify(wf_module)
 
     dataframe = result.dataframe
     ret_types = list([{'name': c, 'type': _column_type(dataframe[c])}
                       for c in dataframe.columns])
->>>>>>> 8fa28f5e
+
     return HttpResponse(json.dumps(ret_types), content_type="application/json")
 
 
