import asyncio
import datetime
import logging
from unittest.mock import patch, Mock
from dateutil.parser import isoparse
from django.contrib.auth.models import User
from django.test import override_settings
from django.utils import timezone
from cjwstate import clientside, oauth, rabbitmq
from cjwstate.models import Workflow
from cjwstate.models.commands import (
    ChangeParametersCommand,
    ChangeWfModuleNotesCommand,
    DeleteModuleCommand,
)
from server.handlers.wf_module import (
    set_params,
    delete,
    set_stored_data_version,
    set_notes,
    set_collapsed,
    set_notifications,
    try_set_autofetch,
    fetch,
    generate_secret_access_token,
    delete_secret,
    set_secret,
    get_file_upload_api_token,
    reset_file_upload_api_token,
    clear_file_upload_api_token,
)
from .util import HandlerTestCase
<<<<<<< HEAD
from cjwstate.tests.utils import (
    DbTestCaseWithModuleRegistryAndMockKernel,
    create_module_zipfile,
)
=======
from cjworkbench.models.userprofile import UserProfile
>>>>>>> d1394ed6


async def async_noop(*args, **kwargs):
    pass


TestGoogleSecret = {
    "id_name": "google_credentials",
    "type": "secret",
    "secret_logic": {"provider": "oauth2", "service": "google"},
}


TestStringSecret = {
    "id_name": "string_secret",
    "type": "secret",
    "secret_logic": {
        "provider": "string",
        "label": "Secret",
        "pattern": r"\w\w\w",  # 'foo' is invalid; 'wrong' is not
        "placeholder": "Secret...",
        "help": "Help",
        "help_url": "https://example.org",
        "help_url_prompt": "Go",
    },
}


class WfModuleTest(HandlerTestCase, DbTestCaseWithModuleRegistryAndMockKernel):
    @patch.object(rabbitmq, "send_update_to_workflow_clients", async_noop)
    @patch.object(rabbitmq, "queue_render", async_noop)
    def test_set_params(self):
        user = User.objects.create(username="a", email="a@example.org")
        workflow = Workflow.create_and_init(owner=user)
        create_module_zipfile(
            "x", spec_kwargs={"parameters": [{"id_name": "foo", "type": "string"}]}
        )
        self.kernel.migrate_params.side_effect = lambda m, p: p
        wf_module = workflow.tabs.first().wf_modules.create(
            order=0, slug="step-1", module_id_name="x", params={"foo": ""}
        )

        with self.assertLogs(level=logging.INFO):
            response = self.run_handler(
                set_params,
                user=user,
                workflow=workflow,
                wfModuleId=wf_module.id,
                values={"foo": "bar"},
            )
        self.assertResponse(response, data=None)

        command = ChangeParametersCommand.objects.first()
        self.assertEquals(command.new_values, {"foo": "bar"})
        self.assertEquals(command.old_values, {"foo": ""})
        self.assertEquals(command.wf_module_id, wf_module.id)
        self.assertEquals(command.workflow_id, workflow.id)
        wf_module.refresh_from_db()

    @patch.object(rabbitmq, "send_update_to_workflow_clients", async_noop)
    @patch.object(rabbitmq, "queue_render", async_noop)
    def test_set_params_invalid_params(self):
        user = User.objects.create(username="a", email="a@example.org")
        workflow = Workflow.create_and_init(owner=user)
        create_module_zipfile(
            "x", spec_kwargs={"parameters": [{"id_name": "foo", "type": "string"}]}
        )
        self.kernel.migrate_params.side_effect = lambda m, p: p
        wf_module = workflow.tabs.first().wf_modules.create(
            order=0, slug="step-1", module_id_name="x", params={"foo": ""}
        )

        with self.assertLogs(level=logging.INFO):
            response = self.run_handler(
                set_params,
                user=user,
                workflow=workflow,
                wfModuleId=wf_module.id,
                values={"foo1": "bar"},
            )
        self.assertResponse(
            response,
            error=(
                "ValueError: Value {'foo': '', 'foo1': 'bar'} has wrong names: "
                "expected names {'foo'}"
            ),
        )

    @patch.object(rabbitmq, "send_update_to_workflow_clients", async_noop)
    @patch.object(rabbitmq, "queue_render", async_noop)
    def test_set_params_null_byte_in_json(self):
        user = User.objects.create(username="a", email="a@example.org")
        workflow = Workflow.create_and_init(owner=user)
        create_module_zipfile(
            "x", spec_kwargs={"parameters": [{"id_name": "foo", "type": "string"}]}
        )
        self.kernel.migrate_params.side_effect = lambda m, p: p
        wf_module = workflow.tabs.first().wf_modules.create(
            order=0, slug="step-1", module_id_name="x", params={"foo": ""}
        )

        with self.assertLogs(level=logging.INFO):
            response = self.run_handler(
                set_params,
                user=user,
                workflow=workflow,
                wfModuleId=wf_module.id,
                values={"foo": "b\x00\x00r"},
            )
        self.assertResponse(response, data=None)
        command = ChangeParametersCommand.objects.first()
        self.assertEquals(command.new_values, {"foo": "br"})

    @patch.object(rabbitmq, "send_update_to_workflow_clients", async_noop)
    @patch.object(rabbitmq, "queue_render", async_noop)
    def test_set_params_no_module(self):
        user = User.objects.create(username="a", email="a@example.org")
        workflow = Workflow.create_and_init(owner=user)
        wf_module = workflow.tabs.first().wf_modules.create(
            order=0, slug="step-1", module_id_name="x"
        )

        response = self.run_handler(
            set_params,
            user=user,
            workflow=workflow,
            wfModuleId=wf_module.id,
            values={"foo": "bar"},
        )
        self.assertResponse(response, error="ValueError: Module x does not exist")

    def test_set_params_viewer_access_denied(self):
        workflow = Workflow.create_and_init(public=True)
        wf_module = workflow.tabs.first().wf_modules.create(order=0, slug="step-1")

        response = self.run_handler(
            set_params,
            workflow=workflow,
            wfModuleId=wf_module.id,
            values={"foo": "bar"},
        )
        self.assertResponse(response, error="AuthError: no write access to workflow")

    def test_set_params_invalid_values(self):
        user = User.objects.create(username="a", email="a@example.org")
        workflow = Workflow.create_and_init(owner=user)
        wf_module = workflow.tabs.first().wf_modules.create(order=0, slug="step-1")

        response = self.run_handler(
            set_params,
            user=user,
            workflow=workflow,
            wfModuleId=wf_module.id,
            values="foobar",
        )  # String is not Dict
        self.assertResponse(response, error="BadRequest: values must be an Object")

    def test_set_params_invalid_wf_module(self):
        user = User.objects.create(username="a", email="a@example.org")
        workflow = Workflow.create_and_init(owner=user)
        other_workflow = Workflow.create_and_init(owner=user)
        wf_module = other_workflow.tabs.first().wf_modules.create(
            order=0, slug="step-1"
        )

        response = self.run_handler(
            set_params,
            user=user,
            workflow=workflow,
            wfModuleId=wf_module.id,
            values={"foo": "bar"},
        )
        self.assertResponse(response, error="DoesNotExist: WfModule not found")

    @patch.object(rabbitmq, "send_update_to_workflow_clients", async_noop)
    @patch.object(rabbitmq, "queue_render", async_noop)
    def test_delete(self):
        user = User.objects.create(username="a", email="a@example.org")
        workflow = Workflow.create_and_init(owner=user)
        wf_module = workflow.tabs.first().wf_modules.create(order=0, slug="step-1")

        response = self.run_handler(
            delete, user=user, workflow=workflow, wfModuleId=wf_module.id
        )
        self.assertResponse(response, data=None)

        command = DeleteModuleCommand.objects.first()
        self.assertEquals(command.wf_module_id, wf_module.id)
        wf_module.refresh_from_db()
        self.assertEqual(wf_module.is_deleted, True)

    def test_delete_viewer_access_denied(self):
        workflow = Workflow.create_and_init(public=True)
        wf_module = workflow.tabs.first().wf_modules.create(order=0, slug="step-1")

        response = self.run_handler(delete, workflow=workflow, wfModuleId=wf_module.id)
        self.assertResponse(response, error="AuthError: no write access to workflow")

    def test_delete_invalid_wf_module(self):
        user = User.objects.create(username="a", email="a@example.org")
        workflow = Workflow.create_and_init(owner=user)
        other_workflow = Workflow.create_and_init(owner=user)
        wf_module = other_workflow.tabs.first().wf_modules.create(
            order=0, slug="step-1"
        )

        response = self.run_handler(
            delete, user=user, workflow=workflow, wfModuleId=wf_module.id
        )
        self.assertResponse(response, error="DoesNotExist: WfModule not found")

    @patch.object(rabbitmq, "send_update_to_workflow_clients", async_noop)
    @patch.object(rabbitmq, "queue_render_if_consumers_are_listening", async_noop)
    def test_set_stored_data_version(self):
        version = "2018-12-12T21:30:00.000Z"
        user = User.objects.create(username="a", email="a@example.org")
        workflow = Workflow.create_and_init(owner=user)
        wf_module = workflow.tabs.first().wf_modules.create(order=0, slug="step-1")
        wf_module.stored_objects.create(stored_at=isoparse(version), size=0)

        response = self.run_handler(
            set_stored_data_version,
            user=user,
            workflow=workflow,
            wfModuleId=wf_module.id,
            version=version,
        )
        self.assertResponse(response, data=None)
        wf_module.refresh_from_db()
        self.assertEqual(wf_module.stored_data_version, isoparse(version))

    @patch.object(rabbitmq, "send_update_to_workflow_clients", async_noop)
    @patch.object(rabbitmq, "queue_render_if_consumers_are_listening", async_noop)
    def test_set_stored_data_version_command_set_read(self):
        version = "2018-12-12T21:30:00.000Z"
        user = User.objects.create(username="a", email="a@example.org")
        workflow = Workflow.create_and_init(owner=user)
        wf_module = workflow.tabs.first().wf_modules.create(order=0, slug="step-1")
        so = wf_module.stored_objects.create(
            stored_at=isoparse(version), size=0, read=False
        )

        response = self.run_handler(
            set_stored_data_version,
            user=user,
            workflow=workflow,
            wfModuleId=wf_module.id,
            version=version,
        )
        self.assertResponse(response, data=None)
        so.refresh_from_db()
        self.assertEqual(so.read, True)

    @patch.object(rabbitmq, "send_update_to_workflow_clients", async_noop)
    @patch.object(rabbitmq, "queue_render_if_consumers_are_listening", async_noop)
    def test_set_stored_data_version_microsecond_date(self):
        version_precise = "2018-12-12T21:30:00.000123Z"
        version_js = "2018-12-12T21:30:00.000Z"
        user = User.objects.create(username="a", email="a@example.org")
        workflow = Workflow.create_and_init(owner=user)
        wf_module = workflow.tabs.first().wf_modules.create(order=0, slug="step-1")
        # Postgres will store this with microsecond precision
        wf_module.stored_objects.create(stored_at=isoparse(version_precise), size=0)

        # JS may request it with millisecond precision
        response = self.run_handler(
            set_stored_data_version,
            user=user,
            workflow=workflow,
            wfModuleId=wf_module.id,
            version=version_js,
        )
        self.assertResponse(response, data=None)
        wf_module.refresh_from_db()
        self.assertEqual(wf_module.stored_data_version, isoparse(version_precise))

    def test_set_stored_data_version_invalid_date(self):
        user = User.objects.create(username="a", email="a@example.org")
        workflow = Workflow.create_and_init(owner=user)
        wf_module = workflow.tabs.first().wf_modules.create(order=0, slug="step-1")

        response = self.run_handler(
            set_stored_data_version,
            user=user,
            workflow=workflow,
            wfModuleId=wf_module.id,
            version=["not a date"],
        )
        self.assertResponse(
            response, error="BadRequest: version must be an ISO8601 datetime"
        )

    def test_set_stored_data_version_viewer_access_denied(self):
        version = "2018-12-12T21:30:00.000Z"
        workflow = Workflow.create_and_init(public=True)
        wf_module = workflow.tabs.first().wf_modules.create(order=0, slug="step-1")
        wf_module.stored_objects.create(stored_at=isoparse(version), size=0)

        response = self.run_handler(
            set_stored_data_version,
            workflow=workflow,
            wfModuleId=wf_module.id,
            version=version,
        )
        self.assertResponse(response, error="AuthError: no write access to workflow")

    @patch.object(rabbitmq, "send_update_to_workflow_clients", async_noop)
    @patch.object(rabbitmq, "queue_render", async_noop)
    def test_set_notes(self):
        user = User.objects.create(username="a", email="a@example.org")
        workflow = Workflow.create_and_init(owner=user)
        wf_module = workflow.tabs.first().wf_modules.create(
            order=0, slug="step-1", notes="A"
        )

        response = self.run_handler(
            set_notes, user=user, workflow=workflow, wfModuleId=wf_module.id, notes="B"
        )
        self.assertResponse(response, data=None)

        command = ChangeWfModuleNotesCommand.objects.first()
        self.assertEquals(command.new_value, "B")
        self.assertEquals(command.old_value, "A")
        self.assertEquals(command.wf_module_id, wf_module.id)
        self.assertEquals(command.workflow_id, workflow.id)

        wf_module.refresh_from_db()
        self.assertEqual(wf_module.notes, "B")

    def test_set_notes_viewer_acces_denied(self):
        workflow = Workflow.create_and_init(public=True)
        wf_module = workflow.tabs.first().wf_modules.create(
            order=0, slug="step-1", notes="A"
        )

        response = self.run_handler(
            set_notes, workflow=workflow, wfModuleId=wf_module.id, notes="B"
        )
        self.assertResponse(response, error="AuthError: no write access to workflow")

    @patch.object(rabbitmq, "send_update_to_workflow_clients", async_noop)
    @patch.object(rabbitmq, "queue_render", async_noop)
    def test_set_notes_forces_str(self):
        user = User.objects.create(username="a", email="a@example.org")
        workflow = Workflow.create_and_init(owner=user)
        wf_module = workflow.tabs.first().wf_modules.create(
            order=0, slug="step-1", notes="A"
        )

        response = self.run_handler(
            set_notes,
            user=user,
            workflow=workflow,
            wfModuleId=wf_module.id,
            notes=["a", "b"],
        )
        self.assertResponse(response, data=None)

        wf_module.refresh_from_db()
        self.assertEqual(wf_module.notes, "['a', 'b']")

    def test_set_collapsed(self):
        user = User.objects.create(username="a", email="a@example.org")
        workflow = Workflow.create_and_init(owner=user)
        wf_module = workflow.tabs.first().wf_modules.create(
            order=0, slug="step-1", is_collapsed=False
        )

        response = self.run_handler(
            set_collapsed,
            user=user,
            workflow=workflow,
            wfModuleId=wf_module.id,
            isCollapsed=True,
        )
        self.assertResponse(response, data=None)

        wf_module.refresh_from_db()
        self.assertEqual(wf_module.is_collapsed, True)

    def test_set_collapsed_viewer_acces_denied(self):
        workflow = Workflow.create_and_init(public=True)
        wf_module = workflow.tabs.first().wf_modules.create(
            order=0, slug="step-1", is_collapsed=False
        )

        response = self.run_handler(
            set_collapsed, workflow=workflow, wfModuleId=wf_module.id, isCollapsed=True
        )
        self.assertResponse(response, error="AuthError: no write access to workflow")

    def test_set_collapsed_forces_bool(self):
        user = User.objects.create(username="a", email="a@example.org")
        workflow = Workflow.create_and_init(owner=user)
        wf_module = workflow.tabs.first().wf_modules.create(
            order=0, slug="step-1", is_collapsed=False
        )

        # bool('False') is true
        response = self.run_handler(
            set_collapsed,
            user=user,
            workflow=workflow,
            wfModuleId=wf_module.id,
            isCollapsed="False",
        )
        self.assertResponse(response, data=None)

        wf_module.refresh_from_db()
        self.assertEqual(wf_module.is_collapsed, True)

    @patch("server.utils.log_user_event_from_scope")
    def test_set_notifications_to_false(self, log_event):
        user = User.objects.create(username="a", email="a@example.org")
        workflow = Workflow.create_and_init(owner=user)
        wf_module = workflow.tabs.first().wf_modules.create(
            order=0, slug="step-1", notifications=True
        )

        response = self.run_handler(
            set_notifications,
            user=user,
            workflow=workflow,
            wfModuleId=wf_module.id,
            notifications=False,
        )
        self.assertResponse(response, data=None)

        wf_module.refresh_from_db()
        self.assertEqual(wf_module.notifications, False)
        log_event.assert_not_called()  # only log if setting to true

    @patch("server.utils.log_user_event_from_scope")
    def test_set_notifications(self, log_event):
        user = User.objects.create(username="a", email="a@example.org")
        workflow = Workflow.create_and_init(owner=user)
        wf_module = workflow.tabs.first().wf_modules.create(
            order=0, slug="step-1", notifications=False
        )

        response = self.run_handler(
            set_notifications,
            user=user,
            workflow=workflow,
            wfModuleId=wf_module.id,
            notifications=True,
        )
        self.assertResponse(response, data=None)

        wf_module.refresh_from_db()
        self.assertEqual(wf_module.notifications, True)
        log_event.assert_called()

    def test_try_set_autofetch_happy_path(self):
        user = User.objects.create(username="a", email="a@example.org")
        workflow = Workflow.create_and_init(owner=user)
        wf_module = workflow.tabs.first().wf_modules.create(order=0, slug="step-1")

        response = self.run_handler(
            try_set_autofetch,
            user=user,
            workflow=workflow,
            wfModuleId=wf_module.id,
            isAutofetch=True,
            fetchInterval=1200,
        )
        self.assertResponse(response, data={"isAutofetch": True, "fetchInterval": 1200})
        wf_module.refresh_from_db()
        self.assertEqual(wf_module.auto_update_data, True)
        self.assertEqual(wf_module.update_interval, 1200)
        self.assertLess(
            wf_module.next_update, timezone.now() + datetime.timedelta(seconds=1202)
        )
        self.assertGreater(
            wf_module.next_update, timezone.now() + datetime.timedelta(seconds=1198)
        )

    def test_try_set_autofetch_disable_autofetch(self):
        user = User.objects.create(username="a", email="a@example.org")
        workflow = Workflow.create_and_init(owner=user)
        wf_module = workflow.tabs.first().wf_modules.create(
            order=0,
            slug="step-1",
            auto_update_data=True,
            update_interval=1200,
            next_update=timezone.now(),
        )

        response = self.run_handler(
            try_set_autofetch,
            user=user,
            workflow=workflow,
            wfModuleId=wf_module.id,
            isAutofetch=False,
            fetchInterval=300,
        )
        self.assertResponse(response, data={"isAutofetch": False, "fetchInterval": 300})
        wf_module.refresh_from_db()
        self.assertEqual(wf_module.auto_update_data, False)
        self.assertEqual(wf_module.update_interval, 300)
        self.assertIsNone(wf_module.next_update)

    def test_try_set_autofetch_exceed_quota(self):
        user = User.objects.create(username="a", email="a@example.org")
        UserProfile.objects.create(user=user, max_fetches_per_day=10)
        workflow = Workflow.create_and_init(owner=user)
        wf_module = workflow.tabs.first().wf_modules.create(order=0, slug="step-1")
        response = self.run_handler(
            try_set_autofetch,
            user=user,
            workflow=workflow,
            wfModuleId=wf_module.id,
            isAutofetch=True,
            fetchInterval=300,
        )
        self.assertEqual(response.error, "")
        self.assertEqual(response.data["quotaExceeded"]["maxFetchesPerDay"], 10)
        self.assertEqual(response.data["quotaExceeded"]["nFetchesPerDay"], 288)
        self.assertEqual(
            response.data["quotaExceeded"]["autofetches"][0]["workflow"]["id"],
            workflow.id,
        )
        wf_module.refresh_from_db()
        self.assertEqual(wf_module.auto_update_data, False)

    def test_try_set_autofetch_allow_exceed_quota_when_reducing(self):
        user = User.objects.create(username="a", email="a@example.org")
        UserProfile.objects.create(user=user, max_fetches_per_day=10)
        workflow = Workflow.create_and_init(owner=user)
        wf_module = workflow.tabs.first().wf_modules.create(
            order=0,
            slug="step-1",
            auto_update_data=True,
            update_interval=300,
            next_update=timezone.now(),
        )
        response = self.run_handler(
            try_set_autofetch,
            user=user,
            workflow=workflow,
            wfModuleId=wf_module.id,
            isAutofetch=True,
            fetchInterval=600,
        )
        self.assertResponse(response, data={"isAutofetch": True, "fetchInterval": 600})
        wf_module.refresh_from_db()
        self.assertEqual(wf_module.update_interval, 600)

    @patch.object(rabbitmq, "send_update_to_workflow_clients")
    @patch.object(rabbitmq, "queue_fetch")
    def test_fetch(self, queue_fetch, send_update):
        future_none = asyncio.Future()
        future_none.set_result(None)

        queue_fetch.return_value = future_none
        send_update.return_value = future_none

        user = User.objects.create(username="a", email="a@example.org")
        workflow = Workflow.create_and_init(owner=user)
        wf_module = workflow.tabs.first().wf_modules.create(order=0, slug="step-1")

        response = self.run_handler(
            fetch, user=user, workflow=workflow, wfModuleId=wf_module.id
        )
        self.assertResponse(response, data=None)

        wf_module.refresh_from_db()
        self.assertEqual(wf_module.is_busy, True)
        queue_fetch.assert_called_with(workflow.id, wf_module.id)
        send_update.assert_called_with(
            workflow.id,
            clientside.Update(
                steps={wf_module.id: clientside.StepUpdate(is_busy=True)}
            ),
        )

    def test_fetch_viewer_access_denied(self):
        workflow = Workflow.create_and_init(public=True)
        wf_module = workflow.tabs.first().wf_modules.create(order=0, slug="step-1")

        response = self.run_handler(fetch, workflow=workflow, wfModuleId=wf_module.id)
        self.assertResponse(response, error="AuthError: no write access to workflow")

    def test_generate_secret_access_token_writer_access_denied(self):
        user = User.objects.create(email="write@example.org")
        workflow = Workflow.create_and_init(public=True)
        workflow.acl.create(email=user.email, can_edit=True)
        create_module_zipfile(
            "googlesheets", spec_kwargs={"parameters": [TestGoogleSecret]}
        )
        wf_module = workflow.tabs.first().wf_modules.create(
            module_id_name="googlesheets", order=0, slug="step-1"
        )

        response = self.run_handler(
            generate_secret_access_token,
            user=user,
            workflow=workflow,
            wfModuleId=wf_module.id,
            param="google_credentials",
        )
        self.assertResponse(response, error="AuthError: no owner access to workflow")

    def test_generate_secret_access_token_no_value_gives_null(self):
        user = User.objects.create()
        workflow = Workflow.create_and_init(owner=user)
        create_module_zipfile(
            "googlesheets", spec_kwargs={"parameters": [TestGoogleSecret]}
        )
        wf_module = workflow.tabs.first().wf_modules.create(
            module_id_name="googlesheets",
            slug="step-1",
            order=0,
            secrets={"google_credentials": None},
        )

        response = self.run_handler(
            generate_secret_access_token,
            user=user,
            workflow=workflow,
            wfModuleId=wf_module.id,
            param="google_credentials",
        )
        self.assertResponse(response, data={"token": None})

    def test_generate_secret_access_token_wrong_param_type_gives_null(self):
        user = User.objects.create()
        workflow = Workflow.create_and_init(owner=user)
        create_module_zipfile(
            "googlesheets", spec_kwargs={"parameters": [TestGoogleSecret]}
        )
        wf_module = workflow.tabs.first().wf_modules.create(
            module_id_name="googlesheets",
            order=0,
            slug="step-1",
            params={"s": '{"name":"a","secret":"hello"}'},
        )

        response = self.run_handler(
            generate_secret_access_token,
            user=user,
            workflow=workflow,
            wfModuleId=wf_module.id,
            param="a",
        )
        self.assertResponse(response, data={"token": None})

    def test_generate_secret_access_token_wrong_param_name_gives_null(self):
        user = User.objects.create()
        workflow = Workflow.create_and_init(owner=user)
        create_module_zipfile(
            "googlesheets", spec_kwargs={"parameters": [TestGoogleSecret]}
        )
        wf_module = workflow.tabs.first().wf_modules.create(
            module_id_name="googlesheets",
            order=0,
            slug="step-1",
            secrets={"google_credentials": {"name": "a", "secret": "hello"}},
        )

        response = self.run_handler(
            generate_secret_access_token,
            user=user,
            workflow=workflow,
            wfModuleId=wf_module.id,
            param="twitter_credentials",
        )
        self.assertResponse(response, data={"token": None})

    @patch("cjwstate.oauth.OAuthService.lookup_or_none", lambda _: None)
    @override_settings(OAUTH_SERVICES={"twitter": {}})
    def test_generate_secret_access_token_no_service_gives_error(self):
        user = User.objects.create()
        workflow = Workflow.create_and_init(owner=user)
        create_module_zipfile(
            "googlesheets", spec_kwargs={"parameters": [TestGoogleSecret]}
        )
        wf_module = workflow.tabs.first().wf_modules.create(
            module_id_name="googlesheets",
            order=0,
            slug="step-1",
            secrets={"google_credentials": {"name": "a", "secret": "hello"}},
        )

        response = self.run_handler(
            generate_secret_access_token,
            user=user,
            workflow=workflow,
            wfModuleId=wf_module.id,
            param="google_credentials",
        )
        self.assertResponse(response, error=("AuthError: we only support twitter"))

    @patch("cjwstate.oauth.OAuthService.lookup_or_none")
    def test_generate_secret_access_token_auth_error_gives_error(self, factory):
        service = Mock(oauth.OAuth2)
        service.generate_access_token_or_str_error.return_value = "an error"
        factory.return_value = service

        user = User.objects.create()
        workflow = Workflow.create_and_init(owner=user)
        create_module_zipfile(
            "googlesheets", spec_kwargs={"parameters": [TestGoogleSecret]}
        )
        wf_module = workflow.tabs.first().wf_modules.create(
            module_id_name="googlesheets",
            order=0,
            slug="step-1",
            secrets={"google_credentials": {"name": "a", "secret": "hello"}},
        )

        response = self.run_handler(
            generate_secret_access_token,
            user=user,
            workflow=workflow,
            wfModuleId=wf_module.id,
            param="google_credentials",
        )
        self.assertResponse(response, error="AuthError: an error")

    @patch("cjwstate.oauth.OAuthService.lookup_or_none")
    def test_generate_secret_access_token_happy_path(self, factory):
        service = Mock(oauth.OAuth2)
        service.generate_access_token_or_str_error.return_value = {
            "access_token": "a-token",
            "refresh_token": "something we must never share",
        }
        factory.return_value = service

        user = User.objects.create()
        workflow = Workflow.create_and_init(owner=user)
        create_module_zipfile(
            "googlesheets", spec_kwargs={"parameters": [TestGoogleSecret]}
        )
        wf_module = workflow.tabs.first().wf_modules.create(
            module_id_name="googlesheets",
            order=0,
            slug="step-1",
            secrets={"google_credentials": {"name": "a", "secret": "hello"}},
        )

        response = self.run_handler(
            generate_secret_access_token,
            user=user,
            workflow=workflow,
            wfModuleId=wf_module.id,
            param="google_credentials",
        )
        self.assertResponse(response, data={"token": "a-token"})

    def test_delete_secret_writer_access_denied(self):
        user = User.objects.create(email="write@example.org")
        workflow = Workflow.create_and_init(public=True)
        workflow.acl.create(email=user.email, can_edit=True)
        create_module_zipfile(
            "googlesheets", spec_kwargs={"parameters": [TestGoogleSecret]}
        )
        wf_module = workflow.tabs.first().wf_modules.create(
            module_id_name="googlesheets",
            order=0,
            slug="step-1",
            secrets={"google_credentials": {"name": "a", "secret": "hello"}},
        )

        response = self.run_handler(
            delete_secret,
            user=user,
            workflow=workflow,
            wfModuleId=wf_module.id,
            param="google_credentials",
        )
        self.assertResponse(response, error="AuthError: no owner access to workflow")

    def test_delete_secret_ignore_non_secret(self):
        user = User.objects.create()
        workflow = Workflow.create_and_init(owner=user)
        create_module_zipfile(
            "googlesheets", spec_kwargs={"parameters": [TestGoogleSecret]}
        )
        wf_module = workflow.tabs.first().wf_modules.create(
            module_id_name="googlesheets",
            order=0,
            slug="step-1",
            params={"foo": "bar"},
            secrets={"google_credentials": {"name": "a", "secret": "hello"}},
        )

        response = self.run_handler(
            delete_secret,
            user=user,
            workflow=workflow,
            wfModuleId=wf_module.id,
            param="foo",
        )
        self.assertResponse(response, data=None)
        wf_module.refresh_from_db()
        self.assertEqual(wf_module.params, {"foo": "bar"})
        self.assertEqual(
            wf_module.secrets, {"google_credentials": {"name": "a", "secret": "hello"}}
        )

    @patch.object(rabbitmq, "send_update_to_workflow_clients")
    def test_delete_secret_happy_path(self, send_update):
        send_update.return_value = async_noop()

        user = User.objects.create()
        workflow = Workflow.create_and_init(owner=user)
        create_module_zipfile(
            "googlesheets", spec_kwargs={"parameters": [TestGoogleSecret]}
        )
        wf_module = workflow.tabs.first().wf_modules.create(
            module_id_name="googlesheets",
            order=0,
            slug="step-1",
            secrets={"google_credentials": {"name": "a", "secret": "hello"}},
        )

        response = self.run_handler(
            delete_secret,
            user=user,
            workflow=workflow,
            wfModuleId=wf_module.id,
            param="google_credentials",
        )
        self.assertResponse(response, data=None)
        wf_module.refresh_from_db()
        self.assertEqual(wf_module.secrets, {})

        send_update.assert_called()
        delta = send_update.call_args[0][1]
        self.assertEqual(delta.steps[wf_module.id].secrets, {})

    def test_set_secret_writer_access_denied(self):
        user = User.objects.create(email="write@example.org")
        workflow = Workflow.create_and_init(public=True)
        workflow.acl.create(email=user.email, can_edit=True)
        create_module_zipfile("g", spec_kwargs={"parameters": [TestStringSecret]})
        wf_module = workflow.tabs.first().wf_modules.create(
            module_id_name="g", order=0, slug="step-1"
        )
        response = self.run_handler(
            set_secret,
            user=user,
            workflow=workflow,
            wfModuleId=wf_module.id,
            param="string_secret",
            secret="foo",
        )
        self.assertResponse(response, error="AuthError: no owner access to workflow")

    def test_set_secret_error_not_a_secret(self):
        user = User.objects.create()
        workflow = Workflow.create_and_init(owner=user)
        create_module_zipfile(
            "g",
            spec_kwargs={
                "parameters": [{"id_name": "string_secret", "type": "string"}]
            },
        )
        wf_module = workflow.tabs.first().wf_modules.create(
            module_id_name="g",
            order=0,
            slug="step-1",
            params={"string_secret": "bar"},
            secrets={},
        )

        response = self.run_handler(
            set_secret,
            user=user,
            workflow=workflow,
            wfModuleId=wf_module.id,
            param="string_secret",
            secret="foo",
        )
        self.assertResponse(
            response, error="BadRequest: param is not a secret string parameter"
        )
        wf_module.refresh_from_db()
        self.assertEqual(wf_module.params, {"string_secret": "bar"})
        self.assertEqual(wf_module.secrets, {})

    @patch.object(rabbitmq, "send_update_to_workflow_clients")
    def test_set_secret_happy_path(self, send_update):
        send_update.return_value = async_noop()

        user = User.objects.create()
        workflow = Workflow.create_and_init(owner=user)
        create_module_zipfile("g", spec_kwargs={"parameters": [TestStringSecret]})
        wf_module = workflow.tabs.first().wf_modules.create(
            module_id_name="g", order=0, slug="step-1"
        )

        response = self.run_handler(
            set_secret,
            user=user,
            workflow=workflow,
            wfModuleId=wf_module.id,
            param="string_secret",
            secret="foo",
        )
        self.assertResponse(response, data=None)
        wf_module.refresh_from_db()
        self.assertEqual(wf_module.secrets["string_secret"]["secret"], "foo")
        self.assertIsInstance(wf_module.secrets["string_secret"]["name"], str)

        send_update.assert_called()
        delta = send_update.call_args[0][1]
        self.assertEqual(
            delta.steps[wf_module.id].secrets,
            {"string_secret": {"name": wf_module.secrets["string_secret"]["name"]}},
        )

    def test_get_file_upload_api_token(self):
        # Currently, we don't restrict this API to just "upload" modules. We do
        # restrict the actual _uploads_, so this oversight isn't a big deal.
        user = User.objects.create()
        workflow = Workflow.create_and_init(owner=user)
        wf_module = workflow.tabs.first().wf_modules.create(
            module_id_name="x", order=0, slug="step-1", file_upload_api_token="abcd1234"
        )
        response = self.run_handler(
            get_file_upload_api_token,
            user=user,
            workflow=workflow,
            wfModuleId=wf_module.id,
        )
        self.assertResponse(response, data={"apiToken": "abcd1234"})

    def test_get_file_upload_api_token_null(self):
        user = User.objects.create()
        workflow = Workflow.create_and_init(owner=user)
        wf_module = workflow.tabs.first().wf_modules.create(
            module_id_name="x", order=0, slug="step-1", file_upload_api_token=None
        )
        response = self.run_handler(
            get_file_upload_api_token,
            user=user,
            workflow=workflow,
            wfModuleId=wf_module.id,
        )
        self.assertResponse(response, data={"apiToken": None})

    def test_reset_file_upload_api_token(self):
        # Currently, we don't restrict this API to just "upload" modules. We do
        # restrict the actual _uploads_, so this oversight isn't a big deal.
        user = User.objects.create()
        workflow = Workflow.create_and_init(owner=user)
        wf_module = workflow.tabs.first().wf_modules.create(
            module_id_name="x", order=0, slug="step-1"
        )
        response = self.run_handler(
            reset_file_upload_api_token,
            user=user,
            workflow=workflow,
            wfModuleId=wf_module.id,
        )
        wf_module.refresh_from_db()
        self.assertEqual(
            len(wf_module.file_upload_api_token), 43
        )  # 32 bytes, base64-encoded
        self.assertResponse(
            response, data={"apiToken": wf_module.file_upload_api_token}
        )

    def test_clear_file_upload_api_token(self):
        # Currently, we don't restrict this API to just "upload" modules. We do
        # restrict the actual _uploads_, so this oversight isn't a big deal.
        user = User.objects.create()
        workflow = Workflow.create_and_init(owner=user)
        wf_module = workflow.tabs.first().wf_modules.create(
            module_id_name="x", order=0, slug="step-1", file_upload_api_token="abcd1234"
        )
        response = self.run_handler(
            clear_file_upload_api_token,
            user=user,
            workflow=workflow,
            wfModuleId=wf_module.id,
        )
        wf_module.refresh_from_db()
        self.assertResponse(response, data=None)
        self.assertIsNone(wf_module.file_upload_api_token)<|MERGE_RESOLUTION|>--- conflicted
+++ resolved
@@ -30,14 +30,11 @@
     clear_file_upload_api_token,
 )
 from .util import HandlerTestCase
-<<<<<<< HEAD
 from cjwstate.tests.utils import (
     DbTestCaseWithModuleRegistryAndMockKernel,
     create_module_zipfile,
 )
-=======
 from cjworkbench.models.userprofile import UserProfile
->>>>>>> d1394ed6
 
 
 async def async_noop(*args, **kwargs):
