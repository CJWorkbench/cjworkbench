import io
import logging
import mock
import os
from pathlib import Path
import shutil
import tempfile
from server.importmodulefromgithub import *
from server.importmodulefromgithub import sanitise_url
from server.dispatch import module_dispatch_render
from server.modules.types import ProcessResult
from server.tests.utils import *
import pandas as pd
<<<<<<< HEAD
=======
import io
import mock
import logging, os, shutil
>>>>>>> fd1d6f7d


# Patch get_already_imported from importmodulefromgithub
def overriden_get_already_imported():
    return {
        "accio": "www.github.com/something",
        "lumos": ""
    }

class ImportFromGitHubTest(LoggedInTestCase):
    def setUp(self):
        super().setUp()  # log in

<<<<<<< HEAD
        self.importable_repo_name = 'importable'
=======
>>>>>>> fd1d6f7d
        # must match importable.json test data file
        self.importable_id_name = 'importable_not_repo_name'

        self.cleanup()

        # several tests are supposed to log an exception, but don't print that
        # every test
        logging.disable(logging.CRITICAL)

        self.clone_temp_dir = tempfile.TemporaryDirectory('importedmodules-test')

    def tearDown(self):
        self.cleanup()
        super().tearDown()

        try:
            self.clone_temp_dir.cleanup()
        except FileNotFoundError:
            pass

        super().tearDown()

    def cleanup(self):
        # remove any directories we may have created during the last test
        importdir = self.imported_dir()
        if os.path.isdir(importdir):
            shutil.rmtree(importdir)

    # Where do we initially "clone" (fake clone) github files to?
    def clone_dir(self):
        return self.clone_temp_dir.name

    # Where do we install the files?
<<<<<<< HEAD
    # Actual final location has version number added to the end of this
=======
    # Actual final location has version number added to the end of this,
>>>>>>> fd1d6f7d
    # e.g. imported_dir() + "/123456"
    def imported_dir(self):
        pwd = os.path.dirname(os.path.abspath(__file__))
        return os.path.join(pwd, '..', '..', 'importedmodules',
                            self.importable_id_name)

<<<<<<< HEAD
    # fills clone_dir() with a set of module files in "freshly cloned from
    # github" state. erases anything previously there
=======
    # fills clone_dir() with a set of module files in "freshly cloned from github" state
    # erases anything previously there
>>>>>>> fd1d6f7d
    def fake_github_clone(self, source_dir='test_data/importable'):
        clonedir = self.clone_dir()
        if os.path.isdir(clonedir):
            shutil.rmtree(clonedir)
        pwd = os.path.dirname(os.path.abspath(__file__))
        shutil.copytree(os.path.join(pwd, source_dir), clonedir)
        return clonedir

    # -- Tests ---
    def test_sanitise_url(self):
        #test valid url
        input_url = "https://github.com/anothercookiecrumbles/somerepo"
        returned_url = sanitise_url(input_url)
        self.assertEqual(input_url, returned_url, "In this case, the input url doesn't need to be cleaned. Therefore " +
                         " the output {} should be the input {}.".format(returned_url, input_url))

        #test valid url with a git suffix
        input_url_git = "https://github.com/anothercookiecrumbles/somerepo.git"
        returned_url_git = sanitise_url(input_url_git)
        self.assertEqual(input_url_git, returned_url_git, ".git is optional, and we leave it")

        #test valid url with padding (i.e. extra spaces)
        input_url_spaces = "     https://github.com/anothercookiecrumbles/somerepo"
        returned_url_spaces = sanitise_url(input_url)
        self.assertEqual(input_url, returned_url_spaces, "In this case, the input url just needs to be trimmed."
                "Therefore the output {} should be the trimmed input {}.".format(returned_url, input_url_spaces))

        input_url_spaces = "     https://github.com/anothercookiecrumbles/somerepo     "
        returned_url_spaces = sanitise_url(input_url)
        self.assertEqual(input_url, returned_url_spaces, "In this case, the input url needs to be trimmed. "
                    "Therefore the output {} should be the input trimmed {}.".format(returned_url, input_url_spaces))

        #test empty string
        input_url = ""
        with self.assertRaisesMessage(ValidationError, 'Empty URL'):
            sanitise_url(input_url)

        input_url = "    " #non-trimmed empty string
        with self.assertRaisesMessage(ValidationError, 'Empty URL'):
            sanitise_url(input_url)

        #test non-url
        input_url = "this is not a url"
        with self.assertRaisesMessage(ValidationError, 'Invalid Git repo URL entered: %s' % (input_url)):
            sanitise_url(input_url)


    def test_retrieve_project_name(self):
        #Here, we assume that we have a _clean_/_sanitised_ URL; if we didn't, the code should've thrown an exception
        #earlier in the stack. Hence, we don't test _bad_ urls.

        #retrieve project name for a GitHub url, but one that doesn't end .git.
        git_url = "https://github.com/anothercookiecrumbles/somerepo"
        project_name = retrieve_project_name(git_url)
        self.assertEqual(project_name, "somerepo")


    def test_validate_module_structure(self):
        # We don't want to rely on a remote repo existing, so we drive this test off a local repo equivalent
        test_dir = self.fake_github_clone()

        mapping = validate_module_structure(test_dir)
        self.assertTrue(len(mapping) == 2, "We should only have two files in the module structure: one Python " +
                        "and one JSON.")
        self.assertTrue("json" in mapping, "A json file must exist in the module structure.")
        self.assertTrue("py" in mapping, "A python file must exist in the module structure.")
        self.assertTrue(mapping["py"] == "importable.py", "The py mapping in the module must be against the only " +
                                                        "Python file in the directory: importable.py.")
        self.assertTrue(mapping["json"] == "importable.json", "The json mapping in the module must be against the only JSON" +
                        " file in the directory: importable.json")


        # Test invalid modules: 1/ ensure only one Python and one JSON file exist.
        # Add additional JSON file to directory.
        self.fake_github_clone()
        more_json = os.path.join(test_dir, 'disposable.json')
        open(more_json, 'a').close()
        # ensure that disposable.json is created – we need this for the tests to run properly.
        self.assertTrue(os.path.isfile(more_json),
                        "disposable.json must be created in order for these unit tests to run properly.")

        with self.assertRaisesMessage(ValidationError, "Multiple files exist with extension json. This isn't currently"+
                                                       " supported"):
            mapping = validate_module_structure(test_dir)


        # Add additional Python file directory, assert this fails
        self.fake_github_clone()
        open(os.path.join(test_dir, 'disposable.py'), 'a').close()
        # ensure that disposable.py is created – we need this for the tests to run properly.
        self.assertTrue(os.path.isfile(os.path.join(test_dir, 'disposable.py')),
                        "disposable.py must be created in order for these unit tests to run properly.")

        with self.assertRaises(ValidationError):
            mapping = validate_module_structure(test_dir)

        # Test invalid modules: 2/ ensure that at least one Python and one JSON file exist.
        self.fake_github_clone()
        os.remove(os.path.join(test_dir, 'importable.json'))
        with self.assertRaises(ValidationError):
            mapping = validate_module_structure(test_dir)

        self.fake_github_clone()
        os.remove(os.path.join(test_dir, 'importable.py'))
        with self.assertRaises(ValidationError):
            mapping = validate_module_structure(test_dir)


    def test_ignore_setup_py(self):
        test_dir = self.fake_github_clone()
        open(os.path.join(test_dir, 'setup.py'), 'w').close()
        mapping = validate_module_structure(test_dir)
        self.assertEqual(mapping['py'], 'importable.py')


    def test_extract_version_hash(self):
        test_dir = self.fake_github_clone()
        os.rename(os.path.join(test_dir, 'git'),
                  os.path.join(test_dir, '.git'))
        self.assertTrue(os.path.isdir(os.path.join(test_dir, ".git")))
        version = extract_version(test_dir)
        self.assertEquals(version, '7832830',
                          "The hash of the git repo should be {}, but the function returned {}.".format('427847c',
                                                                                                        version))


    @mock.patch('server.importmodulefromgithub.get_already_imported_module_urls', side_effect=overriden_get_already_imported)
    def test_validate_json(self, get_already_imported_function):
        test_dir = self.fake_github_clone()

        #ensure we get a ValidationError if the mapping doesn't have a json key, i.e. missing json file.
        mapping = {}
        with self.assertRaises(ValidationError):
            get_module_config_from_json("", mapping, test_dir)

        #check valid scenario, i.e. the system successfully parses the JSON configuration.
        mapping = {'json': 'importable.json', 'py': 'importable.py'}
        module_config = get_module_config_from_json("", mapping, test_dir)
        self.assertTrue(len(module_config) == 5, 'The configuration should have loaded 5 items, but it loaded ' +
                                                 ' {} items.'.format(len(module_config)))
        self.assertTrue(all (k in module_config for k in ("id_name", "description", "name", "category", "parameters")),
                        "Not all mandatory keys exist in the module_config/json file.")


    def test_create_destination_directory(self):
        pwd = os.path.dirname(os.path.abspath(__file__))

        # Should create destination and originals files directory
        destination_directory = create_destination_directory('my_id_name', '123456')
        expected_path = os.path.normpath(pwd + '/../../importedmodules/my_id_name/123456')
        self.assertTrue(Path(destination_directory) == Path(expected_path))
        self.assertTrue(os.path.isdir(destination_directory))
        self.assertTrue(os.path.isdir(destination_directory + '-original'))

        # should work even if files already exists for the given module-version combination
        # in which case the dir should be deleted, so as to be ready for re-import
        junkfile = os.path.join(destination_directory, "junk")
        open(junkfile, 'w+')
        self.assertTrue(os.path.isfile(junkfile))
        create_destination_directory('my_id_name','123456')
        self.assertFalse(os.path.isfile(junkfile))


    def test_add_boilerplate_and_check_syntax(self):
        test_dir = self.fake_github_clone()
        destination_directory = os.path.join(self.imported_dir(), "123456")

        os.makedirs(destination_directory)
        shutil.copy(os.path.join(test_dir, "importable.py"), destination_directory)

        # test valid scenario. Failures should raise ValidationError
        compiled = add_boilerplate_and_check_syntax(destination_directory, "importable.py")
        shutil.rmtree(destination_directory)

        # test invalid scenario: what if Python file doesn't exist.
        self.fake_github_clone()
        os.makedirs(destination_directory)
        with self.assertRaises(ValidationError):
            compiled = add_boilerplate_and_check_syntax(destination_directory, "importable.py")

        # test invalid scenario: what if Python file exists but can't be compiled.
        # create file and add some random content to file
        f = open(os.path.join(test_dir, 'additional_file.py'), 'a')
        f.write("random content here")
        f.close()
        shutil.copy(os.path.join(test_dir, "additional_file.py"), destination_directory)

        with self.assertRaises(ValidationError):
            compiled = add_boilerplate_and_check_syntax(destination_directory, "additional_file.py")


    def test_validate_python_functions(self):

        #test valid scenario
        test_dir = self.fake_github_clone()
        add_boilerplate_and_check_syntax(test_dir , "importable.py")  # adds crucial boilerplate to the file
        validate_python_functions(test_dir , "importable.py")

        # test missing/unloadable render function
        test_dir = self.fake_github_clone('test_data/missing_render_module')
        add_boilerplate_and_check_syntax(test_dir, "missing_render_module.py")
        with self.assertRaises(ValidationError):
            validate_python_functions(test_dir, "missing_render_module.py")


    # syntax errors in module source files should be detected
    def test_load_invalid_code(self):
        test_dir = self.fake_github_clone('test_data/bad_json_module')
        with self.assertRaises(ValidationError):
            import_module_from_directory("https://test_url_of_test_module", "bad_json_module", "123456", test_dir)

        test_dir = self.fake_github_clone('test_data/bad_py_module')
        with self.assertRaises(ValidationError):
            import_module_from_directory("https://test_url_of_test_module", "bad_py_module", "123456", test_dir)


    # loading the same version of the same module twice should fail
    def test_load_twice(self):
        test_dir = self.fake_github_clone()
        import_module_from_directory("https://test_url_of_test_module", "importable", "123456", test_dir)

        test_dir = self.fake_github_clone() # import moves files, so get same files again
        with self.assertRaises(ValidationError):
            import_module_from_directory("https://test_url_of_test_module", "importable", "123456", test_dir)


    # We will do a reload of same version if force_reload==True
    def test_load_twice_force_relaod(self):
        test_dir = self.fake_github_clone()
        import_module_from_directory("https://test_url_of_test_module", "importable", "123456", test_dir)
        self.assertEqual(ModuleVersion.objects.filter(module__id_name=self.importable_id_name).count(), 1)

        test_dir = self.fake_github_clone() # import moves files, so get same files again
        import_module_from_directory("https://test_url_of_test_module", "importable", "123456", test_dir, force_reload=True)

        # should replace existing module_version, not add a new one
        self.assertEqual(ModuleVersion.objects.filter(module__id_name=self.importable_id_name).count(), 1)


    # all exsting wf_modules should get bumped to new version when we import a new version of the module
    def test_updates_module_version(self):
        test_dir = self.fake_github_clone()
        import_module_from_directory("https://test_url_of_test_module", "importable", "111111", test_dir)
        module_version_q = ModuleVersion.objects.filter(module__id_name=self.importable_id_name)
        self.assertEqual(module_version_q.count(), 1)

        # Create a test workflow that uses this imported module
        module_version = module_version_q.first()
        workflow = add_new_workflow('updates_module_version workflow')
        wfm = add_new_wf_module(workflow, module_version, order=1)

        # import "new" version (different version hash)
        test_dir = self.fake_github_clone()
        import_module_from_directory("https://test_url_of_test_module", "importable", "222222", test_dir)
        self.assertEqual(module_version_q.count(), 2)

        # should have updated the wfm to newly imported version
        wfm.refresh_from_db()
        self.assertEqual(wfm.module_version.source_version_hash, "222222")


    # don't allow loading the same id_name from a different URL. Prevents module replacement attacks, and user confusion
    def test_already_imported(self):
        test_dir = self.fake_github_clone()
        import_module_from_directory("https://github.com/account/importable1", "importable1", "123456", test_dir)

        test_dir = self.fake_github_clone() # import moves files, so get same files again
        with self.assertRaises(ValidationError):
            import_module_from_directory("https://github.com/account/importable2", "importable2", "123456", test_dir)


    # THE BIG TEST. Load a module and test that we can render it correctly
    # This is really an integration test, runs both load and dispatch code
    def test_load_and_dispatch(self):
        test_dir = self.fake_github_clone()

        import_module_from_directory('https://github.com/account/reponame', 'reponame', '123456', test_dir)

        # Module and ModuleVersion should have loaded -- these will raise exception if they don't exist
        module = Module.objects.get(id_name=self.importable_id_name)
        module_version = ModuleVersion.objects.get(module=module)

        # Create a test workflow that uses this imported module
        workflow = add_new_workflow('Dynamic Dispatch Test Workflow')
        wfm = add_new_wf_module(workflow, module_version, order=1)

        # These will fail if we haven't correctly loaded the json describing the parameters
        stringparam = get_param_by_id_name('test', wf_module=wfm)
        colparam = get_param_by_id_name('test_column', wf_module=wfm)
        multicolparam = get_param_by_id_name('test_multicolumn', wf_module=wfm)

        # Does it render right?
        test_csv = 'Class,M,F,Other\n' \
                   'math,10,12,100\n' \
                   'english,,7\,200\n' \
                   'history,11,13,\n' \
                   'economics,20,20,20'
        test_table = pd.read_csv(io.StringIO(test_csv), header=0, skipinitialspace=True)
        test_table_out = test_table.copy()
        test_table_out['M'] *= 2
        test_table_out[['F','Other']] *= 3

        colparam.set_value('M') # double this
        multicolparam.set_value('F,Other') # triple these
        result = module_dispatch_render(wfm, test_table)
        self.assertEqual(result, ProcessResult(test_table_out))

        # Test that bad column parameter values are removed
        colparam.set_value('missing_column_name')
        multicolparam.set_value('Other,junk_column_name')
        test_table_out = test_table.copy()
        test_table_out[['Other']] *= 3   # multicolumn parameter has only one valid col
        result = module_dispatch_render(wfm, test_table)
        self.assertEqual(result, ProcessResult(test_table_out))

        # if the module crashes, we should get an error with a line number
        stringparam.set_value('crashme')
        result = module_dispatch_render(wfm, test_table)
        self.assertEqual(result, ProcessResult(
            error='ValueError: we crashed! at line 7 of importable.py'
        ))<|MERGE_RESOLUTION|>--- conflicted
+++ resolved
@@ -11,12 +11,6 @@
 from server.modules.types import ProcessResult
 from server.tests.utils import *
 import pandas as pd
-<<<<<<< HEAD
-=======
-import io
-import mock
-import logging, os, shutil
->>>>>>> fd1d6f7d
 
 
 # Patch get_already_imported from importmodulefromgithub
@@ -30,10 +24,6 @@
     def setUp(self):
         super().setUp()  # log in
 
-<<<<<<< HEAD
-        self.importable_repo_name = 'importable'
-=======
->>>>>>> fd1d6f7d
         # must match importable.json test data file
         self.importable_id_name = 'importable_not_repo_name'
 
@@ -67,24 +57,15 @@
         return self.clone_temp_dir.name
 
     # Where do we install the files?
-<<<<<<< HEAD
-    # Actual final location has version number added to the end of this
-=======
     # Actual final location has version number added to the end of this,
->>>>>>> fd1d6f7d
     # e.g. imported_dir() + "/123456"
     def imported_dir(self):
         pwd = os.path.dirname(os.path.abspath(__file__))
         return os.path.join(pwd, '..', '..', 'importedmodules',
                             self.importable_id_name)
 
-<<<<<<< HEAD
-    # fills clone_dir() with a set of module files in "freshly cloned from
-    # github" state. erases anything previously there
-=======
     # fills clone_dir() with a set of module files in "freshly cloned from github" state
     # erases anything previously there
->>>>>>> fd1d6f7d
     def fake_github_clone(self, source_dir='test_data/importable'):
         clonedir = self.clone_dir()
         if os.path.isdir(clonedir):
