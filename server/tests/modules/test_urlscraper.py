--- conflicted
+++ resolved
@@ -1,33 +1,18 @@
-<<<<<<< HEAD
-import aiohttp
-=======
->>>>>>> fd1d6f7d
 import asyncio
-import datetime
 import random
 import tempfile
-<<<<<<< HEAD
 from unittest import mock
-from server.tests.utils import DbTestCase, LoggedInTestCase, \
-        create_testdata_workflow, load_and_add_module, get_param_by_id_name
-from server.modules.urlscraper import is_valid_url, scrape_urls, URLScraper
-from server.execute import execute_nocache
-from django.test import override_settings
-import pandas as pd
-=======
-from unittest import mock, TestCase
 import aiohttp
 from django.test import override_settings
 from django.utils import timezone
 import pandas as pd
-from server.tests.utils import LoggedInTestCase, create_testdata_workflow, \
-        load_and_add_module, get_param_by_id_name
+from server.tests.utils import DbTestCase, LoggedInTestCase, \
+        create_testdata_workflow, load_and_add_module, get_param_by_id_name
 # TODO do not import is_valid_url -- it's code under test, not code used _by_
 # tests
 from server.modules.types import ProcessResult
 from server.modules.urlscraper import URLScraper, is_valid_url, scrape_urls
 from server.execute import execute_nocache
->>>>>>> fd1d6f7d
 
 # --- Some test data ----
 
@@ -37,15 +22,6 @@
 
 simple_result_table = pd.DataFrame([
     ['http://a.com/file',      testdate,   '200', '<div>all good</div>'],
-<<<<<<< HEAD
-    ['https://b.com/file2',    testdate,   '404',  ''],
-    ['http://c.com/file/dir',  testdate,   '200',  '<h1>What a page!</h1>']
-], columns=['url', 'date', 'status', 'html'])
-
-invalid_url_table = simple_result_table.copy()
-invalid_url_table.iloc[1, :] = ['just not a url', testdate,
-                                URLScraper.STATUS_INVALID_URL,  '']
-=======
     ['https://b.com/file2',    testdate,   '404', ''],
     ['http://c.com/file/dir',  testdate,   '200', '<h1>What a page!</h1>'],
 ], columns=['url', 'date', 'status', 'html'])
@@ -57,7 +33,6 @@
     URLScraper.STATUS_INVALID_URL,
     '',
 ]
->>>>>>> fd1d6f7d
 
 timeout_table = simple_result_table.copy()
 timeout_table.iloc[1, 2] = URLScraper.STATUS_TIMEOUT
@@ -92,38 +67,25 @@
 
 # Table of urls and correct responses to a set of tasks
 def make_test_tasks(results, response_times):
-<<<<<<< HEAD
-
-=======
->>>>>>> fd1d6f7d
     # don't create tasks for invalid urls, because scrape_urls checks before
     # making tasks
     results_tasks = []
     for i in range(len(results)):
         if is_valid_url(results['url'][i]):
             results_tasks.append(
-<<<<<<< HEAD
-                mock_async_get(results['status'][i], results['html'][i],
-                               response_times[i]))
-=======
                 mock_async_get(
                     results['status'][i],
                     results['html'][i],
                     response_times[i]
                 )
             )
->>>>>>> fd1d6f7d
 
     return results_tasks
 
 
 class ScrapeUrlsTest(DbTestCase):
     # does the hard work for a set of urls/timings/results
-<<<<<<< HEAD
-    @override_settings(SCRAPER_TIMEOUT=0.2)  # all test data has 0.25s lag max
-=======
     @override_settings(SCRAPER_TIMEOUT=0.2)  # all our test data lags 0.25s max
->>>>>>> fd1d6f7d
     def scraper_result_test(self, results, response_times):
         with mock.patch('aiohttp.ClientSession') as session:
             urls = results['url']
@@ -133,24 +95,15 @@
             session_mock.get.side_effect = results_tasks
 
             # mock the output table format scraper expects
-<<<<<<< HEAD
-            out_table = pd.DataFrame({'url': urls, 'status': ''},
-                                     columns=['url', 'status', 'html'])
-=======
             out_table = pd.DataFrame(
                 data={'url': urls, 'status': ''},
                 columns=['url', 'status', 'html']
             )
->>>>>>> fd1d6f7d
 
             event_loop = asyncio.get_event_loop()
             event_loop.run_until_complete(scrape_urls(urls, out_table))
 
-<<<<<<< HEAD
-            # ensure that aiohttp.get() was called with right sequence of urls
-=======
             # ensure aiohttp.get() called with the right sequence of urls
->>>>>>> fd1d6f7d
             valid_urls = [x for x in urls if is_valid_url(x)]
             call_urls = []
             for call in session_mock.get.mock_calls:
@@ -162,12 +115,7 @@
             self.assertTrue(out_table['status'].equals(results['status']))
             self.assertTrue(out_table['html'].equals(results['html']))
 
-<<<<<<< HEAD
-    # basic tests, where number of urls is smaller than max simultaneous
-    # connections
-=======
     # basic tests, number of urls smaller than max simultaneous connections
->>>>>>> fd1d6f7d
     def test_few_urls(self):
         response_times = [0.05, 0.02, 0.08]
         self.scraper_result_test(simple_result_table, response_times)
@@ -178,11 +126,7 @@
 
         self.scraper_result_test(no_connection_table, response_times)
 
-<<<<<<< HEAD
-    # Case where number of urls much greater than max simultaneous connections.
-=======
     # Number of urls greater than max simultaneous connections.
->>>>>>> fd1d6f7d
     # Various errors.
     def test_many_urls(self):
 
@@ -204,18 +148,10 @@
             else:
                 return '200'
 
-<<<<<<< HEAD
-        urls = ['https://meh.mydomain%d.com/foofile/%d' % (i, i*43)
-                for i in url_range]
-        status = [random_status() for i in url_range]
-        content = [ '<h1>Best headline number %d' % random.randint(1,1000) if status[i]==200 else '' for i in url_range ]
-        response_times =[ random.uniform(0,0.01) for i in url_range ] # seconds before the "server" responds
-=======
         urls = [f'https://example{i}.com/foofile/{i * 43}' for i in url_range]
         status = [random_status() for i in url_range]
         content = [f'<h1>Headline {i}</h1>' if status[i] == 200 else ''
                    for i in url_range]
->>>>>>> fd1d6f7d
 
         # seconds before the "server" responds
         response_times = [random.uniform(0, 0.01) for i in url_range]
