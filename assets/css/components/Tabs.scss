--- conflicted
+++ resolved
@@ -15,9 +15,12 @@
     list-style: none;
     display: contents;
 
+    &>li {
+      display: inline-block;
+    }
+
     // single tab
-    &>li {
-<<<<<<< HEAD
+    &>li .tab {
       display: inline-flex; // editor + dropdown-menu + "::after" separator
       position: relative;
       top: -2px; // make border overlap with border-top of entire .tabs bar
@@ -25,25 +28,6 @@
       white-space: nowrap;
       border: 2px solid transparent;
       border-top: 0;
-=======
-      display: inline;
-      margin: 0;
-      padding: 0;
-      position: relative; // create stacking context, used during drag-and-drop
-    }
-
-    &>li .tab {
-      display: inline-flex; // editor + dropdown-menu
-      margin: -1px 0 0 0; // make border overlap with border-top of entire .tabs bar
-      flex-direction: row;
-      white-space: nowrap;
-      background: $WF-background;
-      transition: transform .1s ease-in-out; // for drag-and-drop
-
-      border: 1px solid $light-gray;
-      border-bottom-left-radius: 3px;
-      border-bottom-right-radius: 3px;
->>>>>>> 707b8d82
 
       .tab-pending {
         // This is a tab that doesn't exist yet: the user clicked "+" and
@@ -155,26 +139,17 @@
       }
     }
 
-<<<<<<< HEAD
-      // when tab is selected
-      &.selected {
-        border-color: $tabs-border;
-        border-bottom-left-radius: 5px;
-        border-bottom-right-radius: 5px;
-        background: $white;
-        box-shadow: none;
-        color: $brand-text--darker;
+    &>li.selected .tab {
+      border-color: $tabs-border;
+      border-bottom-left-radius: 5px;
+      border-bottom-right-radius: 5px;
+      background: $white;
+      box-shadow: none;
+      color: $brand-text--darker;
 
-        &::after {
-          display: none;
-        }
+      &::after {
+        display: none;
       }
-=======
-    &>li.selected .tab {
-      font-weight: bold;
-      border-color: $brand-workspace;
-      background: white;
-      border-top-color:  $tabs-background;
     }
   }
 
@@ -194,7 +169,6 @@
     }
     li.nudge-right .tab {
       transform: translateX($dragSpace);
->>>>>>> 707b8d82
     }
   }
 
@@ -215,5 +189,4 @@
       background-color: $white;
     }
   }
-
 }