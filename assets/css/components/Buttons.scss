


//getting rid of Blue Focus
button:focus { outline:0 !important; }

/*overriding React styles for contextual button*/

.btn {
  animation: none;
}

.btn:focus {
  webkit-box-shadow:none;
  box-shadow: none;
}


//Context buttons ///////////

.btn-secondary:not(:disabled):not(.disabled):active,
.btn-secondary:not(:disabled):not(.disabled).active,
.show > .btn-secondary.dropdown-toggle,
.btn-secondary:not(:disabled):not(.disabled):active,
.btn-secondary:not(:disabled):not(.disabled).active,
.show > .btn-secondary.dropdown-toggle{

  background-color:$Vlight-gray;
  border: 0;
}



//Button when clicked only
.btn-secondary:not(:disabled):not(.disabled).active:focus,
.show > .btn-secondary.dropdown-toggle:focus {
  box-shadow: none;
  background-color:$Vlight-gray;
  color:$dark-gray;
  opacity: 1;
}

// BUTTON IN FOCUS, After click
.btn-secondary:focus {
  background-color:$Vlight-gray;
  color:$dark-gray;
  opacity: 1;
  border:0;
}

//Button in focus, onClick
.btn-secondary:not(:disabled):not(.disabled):active:focus,
.btn-secondary:not(:disabled):not(.disabled).active:focus,
.show > .btn-secondary.dropdown-toggle:focus {
  box-shadow: none;
}

//In WF list
.btn-secondary:not(:disabled):not(.disabled):active,
.btn-secondary:not(:disabled):not(.disabled).active,
.show > .btn-secondary.dropdown-toggle {
  color:$dark-gray;
  border:0;
}


.context-button {
  cursor: pointer;
  border: 0;
  width: 2.5rem;
  height: 2.5rem;
  display: flex;
  align-items: center;
  justify-content: center;
  background-color: transparent;
  color:$dark-gray;
  border-radius: 5rem;
  opacity: 0.6;
  margin-right:0;
  font-size: 1.4rem;
  &:hover {
    border: none;
    color:$brand-text--dark;
    opacity: 1;
  }
}

.context-button.btn-secondary.active{
  background-color: #E7EAEB;
  border:0px;
  border-radius: 5rem;
  color:#686768;
  opacity:1;
}

.navbar {

  .context-button {
    width: 3rem;
    height: 3rem;
    color:$white;
    opacity:.8;
    &:hover {
      background-color: $light-accent--medium;
      opacity: 1;
      color:$white;
    }
  }


  .btn-secondary:not(:disabled):not(.disabled):active,
  .btn-secondary:not(:disabled):not(.disabled).active,
  .show > .btn-secondary.dropdown-toggle {
    box-shadow: none;
    background: $light-accent--strong;
    opacity: 1;
    color:$white;
  }

  .btn-secondary:focus{
    background-color: $light-accent--strong;
  }
}

.wf-card {
  .context-button:hover{
    background-color: $dark-accent--soft;
  }
}


//* - Action button - */

.action-button {
  cursor: pointer;
  border: 1px solid $brand-workspace;
  min-width: 7rem;
	height: 3.5rem;
  border-radius: 2.5rem;
	@extend .content-1;
  padding: 0 1.6rem;
  text-decoration: none;
  display: flex;
  align-items: center;
  justify-content: center;
}

.action-button:disabled {
  color: $light-gray;
  border-color: $light-gray;
  &:hover{
    background-color: transparent;
    cursor: default;
  }
}

// In lesson left pannel:
.lesson {
  .action-button:disabled {
    color: $light-accent--Vstrong;
    border-color: $light-accent--Vstrong;
    &:hover{
      background-color: transparent;
      cursor: default;
    }
  }
}

.action-button .busy {
  color:red;
}

.action-button .spinner {
  $background-color: white; // default -- we'll override it
  $spinner-color: $brand-orange;
  position: absolute!important;

  // overlap into the border's margin. There's tons of room because we use
  // rounded buttons and the spinner is also round
  // https://projects.lukehaas.me/css-loaders/
  width: 1.5rem;
  height: 1.5rem;
  border-radius: 50%;
  background: #ffffff;
  background: -moz-linear-gradient(left, $spinner-color 10%, rgba($spinner-color, 0) 42%);
  background: -webkit-linear-gradient(left, $spinner-color 10%, rgba($spinner-color, 0) 42%);
  background: -o-linear-gradient(left, $spinner-color 10%, rgba($spinner-color, 0) 42%);
  background: linear-gradient(to right, $spinner-color 10%, rgba($spinner-color, 0) 42%);
  position: relative;
  -webkit-animation: spinner-in-button 1.4s infinite linear;
  animation: spinner-in-button 1.4s infinite linear;
  -webkit-transform: translateZ(0);
  -ms-transform: translateZ(0);
  transform: translateZ(0);

  &::before {
    width: 50%;
    height: 50%;
    background: $spinner-color;
    border-radius: 100% 0 0 0;
    position: absolute;
    top: 0;
    left: 0;
    content: '';
  }

  &::after {
    background: $brand-orange--light;
    width: 75%;
    height: 75%;
    border-radius: 50%;
    content: '';
    margin: auto;
    position: absolute;
    top: 0;
    left: 0;
    bottom: 0;
    right: 0;
  }
}


@-webkit-keyframes spinner-in-button {
  0% {
    -webkit-transform: rotate(0deg);
    transform: rotate(0deg);
  }
  100% {
    -webkit-transform: rotate(360deg);
    transform: rotate(360deg);
  }
}
@keyframes spinner-in-button {
  0% {
    -webkit-transform: rotate(0deg);
    transform: rotate(0deg);
  }
  100% {
    -webkit-transform: rotate(360deg);
    transform: rotate(360deg);
  }
}

.button-white {
  color: white;
  border-color: $white;
  background-color: transparent;
  &:hover, &:hover .spinner::after {
    background-color: $light-accent--strong;
  }
  &:active, &:active .spinner::after {
    background-color: $light-accent--Vstrong;
  }
}

.button-white--fill {
  color: $brand-workspace;
  border-color: $white;
  &, .spinner::after {
    background-color: white;
  }
  &:hover, &:hover .spinner::after {
    background-color:$light-accent--strong;
    color: white;
  }
  &:active, &:active .spinner::after {
    background-color: $light-accent--Vstrong;
    border: 1px solid white;
  }
}

.button-gray {
  color: $medium-gray;
  border-color: $medium-gray;
  background-color: transparent;
  &:hover {
    background-color: $dark-accent--soft;
  }
  &:active {
    background-color: $dark-accent--soft-M;
  }
}


.button-blue {
  color: $brand-workspace;
  border-color: $brand-workspace ;
  background-color: transparent;
  &:hover, &:hover .spinner::after {
    background-color: $brand-workspace--light
  }
  &:active, &:active .spinner::after {
    background-color: $brand-workspace;
    color: white;
  }
}

.button-red {
  color: $brand-red;
  border-color: $brand-red ;
  background-color: transparent;
  &:hover, &:hover .spinner::after {
    background-color: $error-prompt--light;
  }
  &:active, &:active .spinner::after {
    background-color: $error-prompt;
    color: white;
  }
}


.button-blue--fill {
  background-color: $brand-workspace;
  color: white;
  border-color:transparent;
  &:hover {
    background-color: $brand-workspace--light;
    border-color: $brand-workspace;
    color:$brand-workspace;
  }
  &:active {
    background-color: $brand-workspace;
    color: white;
  }
}


.button-orange {
  color: $brand-orange;
  border-color: $brand-orange ;
  background-color: transparent;
  &:hover {
    background-color: $brand-orange--light;
    color: darken($brand-orange,10%);
  }
  &:active {
    background: $brand-orange;
    color: $white;
  }
}

.button-dark-blue {
  color: $table-header;
  border-color: $table-header ;
  background-color: transparent;
  &:hover {
    background-color: $table-header--light;
    color: darken($table-header,10%);
  }
  &:active {
    background: $table-header;
    color: $white;
  }
}

// Style for button with Icon within
.button-icon {
  cursor: pointer;
  height: 3.5rem;
  width: 6rem;
  border: 2px solid $Vlight-gray;
  background-color: $white;
  display: flex;
  align-items: center;
  justify-content: center;
  color:$medium-gray;
  border-radius: 0 3px 3px 0;
  font-size: 1.5rem;
  text-decoration: none;
  &:hover {
    background-color: $SuperLightGray;
    text-decoration:none;
    color: $brand-text--dark;
  }
}

.help-shortcut{
  margin: auto;
  background-color: #769BB0;
  height: 3rem;
  width:3rem;
  z-index: 1000;
  border-radius: 50px;
  //border:2px solid #fff;
  display: flex;
  justify-content: center;
  align-items: center;
  box-shadow: 0 0 1rem 0 rgba(0,0,0,0.10);
  cursor:pointer;
  -webkit-transition: opacity 0.1s;
    transition: opacity 0.1s;
  box-shadow: 0.3rem 0.3rem 2.5rem 0 rgba(0,0,0,0.20);
}


/*checkbox-list*/

// All - none selectors

.mc-select-all, .mc-select-none {
  font-weight: normal;
  @extend .content-2;
  color: $brand-text--dark;
  background-color: transparent;
  cursor: pointer;
  border: 0px;
  text-transform: uppercase;
}

.mc-select-all {
  border-right: 1px solid $dark-accent--strong;
  padding: 0 .6rem 0 0;
}

.mc-select-none {
  padding: 0 0 0 .6rem;
}

.mc-select-all:hover,
.mc-select-none:hover {
  color:$brand-orange;
}

//Checkboxes

.checkbox-container {
  background-color: $white;
  height: 3.4rem;
  width: 100%;
  margin-bottom: 1px;
  padding: 0 1rem;
  display:flex;
  align-items: center;
  &:last-child{
  margin-bottom: 0px;
  }
}


.list-wrapper{
  background-color: #ededed;
  resize: vertical;
  border-radius: 3px;
  max-height: 24rem;
  overflow: auto;
  border: 1px solid $Vlight-gray;
}

.list-scroll{
  overflow-y:hidden;
}

<<<<<<< HEAD
=======
/*Solo-checkboxes*/
.checkbox-content{
  overflow:hidden;
}
.checkbox-wrapper {
  margin-top: 0.3rem;
  margin-right: 2rem;
  display:inline-flex;
  align-items: center;

  label {
    @extend .content-1;
    color: $brand-text--dark;
  }
}

/*Bigger size checkbox for non webkit browsers*/

input[type=checkbox]
{
  -webkit-appearance: none;
	background-color: transparent;
	border: 1px solid $light-gray;
	padding: 0.7rem;
	border-radius: 3px;
	display: inline-block;
	position: relative;
  margin-right: 0.5rem;
  -ms-transform: scale(1.3); /* IE */
  -moz-transform: scale(1.3); /* FF */
  -o-transform: scale(1.3); /* Opera */
}


input[type=checkbox]:active, input[type=checkbox]:checked:active {
	box-shadow: inset 0px 1px 0px $brand-orange;
}

input[type=checkbox]:checked {
	background-color: $brand-orange;
	border: 1px solid $brand-orange;
	box-shadow: 0 1px 2px rgba(0,0,0,0.05), inset 0px -15px 10px -12px rgba(0,0,0,0.05), inset 15px 10px -12px rgba(255,255,255,0.1);
	color: #99a1a7;
}

input[type=checkbox]:checked:after {
  font-family:'Workbench';
	content: '\e904';
	font-size: 0.8rem;
	position: absolute;
	top: 1.5px;
	left: 2.5px;
	color: $white;
}

// ADD REMOVE BUTTONS FOR PARAMETERS

.checkbox-wrapper.addremove {
  margin-right:0;
}

.addremove .checkbox {
  display: none;
}

.checkbox-wrapper label {
  margin-bottom: 0;
}

>>>>>>> 9941abb1
.addremove label {
  @extend .icon;
  background: transparent;
  width:1.6rem;
  height:1.6rem;
  font-size:1.6rem;
  display:block;
  color: $brand-text--dark;
  cursor: pointer;
  opacity: .6;
}

.addremove label:hover{
  opacity: 1;
}

.addremove .checkbox + label {
  @extend .icon-addc;
  position: relative;
  padding:0 0.5rem;
  left: 22.3rem;
  top:0.2rem;
}

.addremove .checkbox:checked + label {
  @extend .icon-addm;
  margin-right: 0.7rem;
}

.addremove .checkbox:checked + label, .addremove + .addremove label {
  padding:0 0.5rem;
  left: 20rem;
  top:0.2rem;
}

.addremove.last .checkbox:checked + label {
  padding:0 0.5rem;
  left: 22.2rem;
  top:0.2rem;
}

/* This is here until we create actual grouped parameters. When the
next group down has its 'active' checkbox checked, we insert an element
before the previous checkbox, then hide both that checkbox and its
sibling. This is a terrible hack and also the most lightweight way
to do this until we make larger architectural changes. */
.cheat, .cheat + .addremove {
  display:none;
}

.hide-with-sibling {
  display:none;
}

.show-sibling + .hide-with-sibling {
  display: block;
}

// Application links

%action-link {
  cursor: pointer;
  color: $brand-workspace!important;
	&:hover {
		color: #2D9DAA!important;
		text-decoration: none;
	}
}
.action-link {
	@extend %action-link;
}

.system-link {
	@extend %action-link;
  color: $brand-orange!important;
	&:hover {
		color: $dark-orange!important;
		text-decoration: none;
	}
}<|MERGE_RESOLUTION|>--- conflicted
+++ resolved
@@ -131,7 +131,7 @@
 
 //* - Action button - */
 
-.action-button {
+%action-button {
   cursor: pointer;
   border: 1px solid $brand-workspace;
   min-width: 7rem;
@@ -143,15 +143,19 @@
   display: flex;
   align-items: center;
   justify-content: center;
-}
-
-.action-button:disabled {
-  color: $light-gray;
-  border-color: $light-gray;
-  &:hover{
-    background-color: transparent;
-    cursor: default;
-  }
+
+  &:disabled {
+    color: $light-gray;
+    border-color: $light-gray;
+    &:hover{
+      background-color: transparent;
+      cursor: default;
+    }
+  }
+}
+
+.action-button {
+  @extend %action-button;
 }
 
 // In lesson left pannel:
@@ -374,212 +378,6 @@
   }
 }
 
-.help-shortcut{
-  margin: auto;
-  background-color: #769BB0;
-  height: 3rem;
-  width:3rem;
-  z-index: 1000;
-  border-radius: 50px;
-  //border:2px solid #fff;
-  display: flex;
-  justify-content: center;
-  align-items: center;
-  box-shadow: 0 0 1rem 0 rgba(0,0,0,0.10);
-  cursor:pointer;
-  -webkit-transition: opacity 0.1s;
-    transition: opacity 0.1s;
-  box-shadow: 0.3rem 0.3rem 2.5rem 0 rgba(0,0,0,0.20);
-}
-
-
-/*checkbox-list*/
-
-// All - none selectors
-
-.mc-select-all, .mc-select-none {
-  font-weight: normal;
-  @extend .content-2;
-  color: $brand-text--dark;
-  background-color: transparent;
-  cursor: pointer;
-  border: 0px;
-  text-transform: uppercase;
-}
-
-.mc-select-all {
-  border-right: 1px solid $dark-accent--strong;
-  padding: 0 .6rem 0 0;
-}
-
-.mc-select-none {
-  padding: 0 0 0 .6rem;
-}
-
-.mc-select-all:hover,
-.mc-select-none:hover {
-  color:$brand-orange;
-}
-
-//Checkboxes
-
-.checkbox-container {
-  background-color: $white;
-  height: 3.4rem;
-  width: 100%;
-  margin-bottom: 1px;
-  padding: 0 1rem;
-  display:flex;
-  align-items: center;
-  &:last-child{
-  margin-bottom: 0px;
-  }
-}
-
-
-.list-wrapper{
-  background-color: #ededed;
-  resize: vertical;
-  border-radius: 3px;
-  max-height: 24rem;
-  overflow: auto;
-  border: 1px solid $Vlight-gray;
-}
-
-.list-scroll{
-  overflow-y:hidden;
-}
-
-<<<<<<< HEAD
-=======
-/*Solo-checkboxes*/
-.checkbox-content{
-  overflow:hidden;
-}
-.checkbox-wrapper {
-  margin-top: 0.3rem;
-  margin-right: 2rem;
-  display:inline-flex;
-  align-items: center;
-
-  label {
-    @extend .content-1;
-    color: $brand-text--dark;
-  }
-}
-
-/*Bigger size checkbox for non webkit browsers*/
-
-input[type=checkbox]
-{
-  -webkit-appearance: none;
-	background-color: transparent;
-	border: 1px solid $light-gray;
-	padding: 0.7rem;
-	border-radius: 3px;
-	display: inline-block;
-	position: relative;
-  margin-right: 0.5rem;
-  -ms-transform: scale(1.3); /* IE */
-  -moz-transform: scale(1.3); /* FF */
-  -o-transform: scale(1.3); /* Opera */
-}
-
-
-input[type=checkbox]:active, input[type=checkbox]:checked:active {
-	box-shadow: inset 0px 1px 0px $brand-orange;
-}
-
-input[type=checkbox]:checked {
-	background-color: $brand-orange;
-	border: 1px solid $brand-orange;
-	box-shadow: 0 1px 2px rgba(0,0,0,0.05), inset 0px -15px 10px -12px rgba(0,0,0,0.05), inset 15px 10px -12px rgba(255,255,255,0.1);
-	color: #99a1a7;
-}
-
-input[type=checkbox]:checked:after {
-  font-family:'Workbench';
-	content: '\e904';
-	font-size: 0.8rem;
-	position: absolute;
-	top: 1.5px;
-	left: 2.5px;
-	color: $white;
-}
-
-// ADD REMOVE BUTTONS FOR PARAMETERS
-
-.checkbox-wrapper.addremove {
-  margin-right:0;
-}
-
-.addremove .checkbox {
-  display: none;
-}
-
-.checkbox-wrapper label {
-  margin-bottom: 0;
-}
-
->>>>>>> 9941abb1
-.addremove label {
-  @extend .icon;
-  background: transparent;
-  width:1.6rem;
-  height:1.6rem;
-  font-size:1.6rem;
-  display:block;
-  color: $brand-text--dark;
-  cursor: pointer;
-  opacity: .6;
-}
-
-.addremove label:hover{
-  opacity: 1;
-}
-
-.addremove .checkbox + label {
-  @extend .icon-addc;
-  position: relative;
-  padding:0 0.5rem;
-  left: 22.3rem;
-  top:0.2rem;
-}
-
-.addremove .checkbox:checked + label {
-  @extend .icon-addm;
-  margin-right: 0.7rem;
-}
-
-.addremove .checkbox:checked + label, .addremove + .addremove label {
-  padding:0 0.5rem;
-  left: 20rem;
-  top:0.2rem;
-}
-
-.addremove.last .checkbox:checked + label {
-  padding:0 0.5rem;
-  left: 22.2rem;
-  top:0.2rem;
-}
-
-/* This is here until we create actual grouped parameters. When the
-next group down has its 'active' checkbox checked, we insert an element
-before the previous checkbox, then hide both that checkbox and its
-sibling. This is a terrible hack and also the most lightweight way
-to do this until we make larger architectural changes. */
-.cheat, .cheat + .addremove {
-  display:none;
-}
-
-.hide-with-sibling {
-  display:none;
-}
-
-.show-sibling + .hide-with-sibling {
-  display: block;
-}
-
 // Application links
 
 %action-link {
@@ -592,13 +390,4 @@
 }
 .action-link {
 	@extend %action-link;
-}
-
-.system-link {
-	@extend %action-link;
-  color: $brand-orange!important;
-	&:hover {
-		color: $dark-orange!important;
-		text-decoration: none;
-	}
 }