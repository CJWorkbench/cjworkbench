--- conflicted
+++ resolved
@@ -1,12 +1,7 @@
 article.report .report-container section.block {
-<<<<<<< HEAD
-  padding: 0 rem(2) 0 rem(1.7); // no padding at the top -- it's provided by `block-actions` // 1.7 left for highlight margin
-  border-left: rem(.3) solid transparent; // in order to highlight the block when hover
-=======
   padding: 0 3.2rem 0 2.72rem; // no padding at the top -- it's provided by `block-actions`
   // 1.7 left for highlight margin
   border-left: 0.5rem solid transparent; // to highlight the block when hover
->>>>>>> 68aa6a00
 
   .block-main {
     flex: 1 1 auto;
@@ -15,24 +10,7 @@
     }
   }
   .block-actions {
-<<<<<<< HEAD
-    flex: 0 0 auto;
-    display: flex;
-    padding: 0;
-    button {
-      opacity: 1;
-      margin-right: rem(.5);
-      background-color: white;
-      color: $light-gray;
-      border: 1px solid $light-gray;
-    }
-  }
-  &:hover {
-    border-left-color: $heading-bg; // in order to highlight the block
-    .block-actions button {
-      border: 1px solid $heading-bg;
-      color: $heading-bg;
-=======
+
     button {
       padding: .8rem;
       margin-right: .8rem;
@@ -70,7 +48,6 @@
       border: 1px solid $heading-bg;
       color: $heading-bg;
 
->>>>>>> 68aa6a00
       &:hover {
         color: white;
         background-color: $heading-bg;
