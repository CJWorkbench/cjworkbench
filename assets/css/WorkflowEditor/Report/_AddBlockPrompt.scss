--- conflicted
+++ resolved
@@ -3,44 +3,15 @@
     text-align: center;
     position: relative;
     margin: rem(1.5) 0;
-<<<<<<< HEAD
-    &:hover, &.active, &:focus-within {
-      &::before {
-        // Show a line on hover to the left of buttons
-=======
 
     &:hover, &.active, &:focus-within {
       &::before, &::after {
         // Line to left and right of buttons
->>>>>>> 68aa6a00
         display: block;
         content: '';
         height: .3rem;
         position: absolute;
-<<<<<<< HEAD
-        top: calc(50% - .2rem);
-        background: $heading-bg;
-        left: 2rem;
-        right: calc(52% + 6rem);
-      }
 
-      &>button, &>.dropdown>button {
-        border: 1px solid $heading-bg;
-        color: $heading-bg;
-      }
-
-      &::after {
-        // Show a line on hover to the right of buttons
-        display: block;
-        content: '';
-        height: .3rem;
-        position: absolute;
-        top: calc(20% + .8rem);
-        background: $heading-bg;
-        left: calc(52% + 6rem);
-        right: 2rem;
-        border-radius: 1rem;
-=======
         top: calc(50% - .15rem);
         background: $heading-bg;
         border-radius: .15rem;
@@ -59,7 +30,6 @@
       &>button, &>.dropdown>button {
         border-color: $heading-bg;
         color: $heading-bg;
->>>>>>> 68aa6a00
       }
     }
 
@@ -79,22 +49,14 @@
       background: white;
       cursor: pointer;
       border: 1px solid $light-gray;
-<<<<<<< HEAD
-      border-radius: 5rem; // round
-=======
       border-radius: 50%;
->>>>>>> 68aa6a00
       padding: .8rem;
       color: $light-gray;
       font-size: 1.6rem;
       line-height: 0;
 
       &:hover {
-<<<<<<< HEAD
-        color: white ;
-=======
         color: $white;
->>>>>>> 68aa6a00
         background-color: $heading-bg;
       }
       &:active, &[aria-expanded=true], &:focus {
