--- conflicted
+++ resolved
@@ -64,11 +64,7 @@
             LEARN HOW TO USE WORKBENCH
           </a>
           <div className="d-flex justify-content-center">
-<<<<<<< HEAD
-            <button className='button-blue action-button new-workflow-button' onClick={this.click}>New</button>
-=======
-            <div className='button-blue action-button new-workflow-button' onClick={this.click}>Create Workflow</div>
->>>>>>> b4f9a998
+            <button className='button-blue action-button new-workflow-button' onClick={this.click}>Create Workflow</button>
           </div>
           <div className="mx-auto workflows-list">
             <h3 className="workflows-list--title title-3 t-m-gray">WORKFLOWS</h3>
