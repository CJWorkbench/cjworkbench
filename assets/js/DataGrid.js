--- conflicted
+++ resolved
@@ -323,11 +323,6 @@
     return (
       <React.Fragment>
         {letterSection}
-<<<<<<< HEAD
-        <div className="sort-container">
-          <EditableColumnName columnKey={columnKey} onRename={this.props.onRenameColumn}/>
-          {sortArrowSection}
-=======
         <div
           className={`data-grid-column-header ${draggingClass}`}
           onMouseEnter={this.onMouseEnter}
@@ -338,11 +333,10 @@
           >
           {maybeDropZone('left', index)}
           <div className="sort-container">
-            <span className="column-key">{columnKey}</span>
+            <EditableColumnName columnKey={columnKey} onRename={this.props.onRenameColumn}/>
             {sortArrowSection}
           </div>
           {maybeDropZone('right', index + 1)}
->>>>>>> 5b1b2876
         </div>
       </React.Fragment>
     );
