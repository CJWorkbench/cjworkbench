// Jest Snapshot v1, https://goo.gl/fbAQLP

exports[`WfHamburgerMenu renders logged in, non-read only 1`] = `
<WfHamburgerMenu
  api={Object {}}
  i18n={
    Object {
      "_": [Function],
      "_activeLanguageData": Object {
        "plurals": [Function],
      },
      "_activeMessages": Object {},
      "_catalogs": Object {
        "en": Object {
          "languageData": Object {},
          "messages": Object {},
        },
      },
      "_dev": Object {
        "compile": [Function],
        "loadLanguageData": [Function],
      },
      "_language": "en",
      "_locales": undefined,
      "_missing": undefined,
      "plural": [Function],
      "select": [Function],
      "selectOrdinal": [Function],
      "t": [Function],
    }
  }
  isReadOnly={false}
  user={
    Object {
      "id": 100,
    }
  }
  workflowId={1}
>
  <UncontrolledDropdown>
    <Dropdown
      isOpen={true}
      toggle={[Function]}
    >
      <Manager
        tag={false}
      >
        <div
          className="dropdown"
        >
          <DropdownToggle
            className="context-button"
            title="menu"
          >
            <Reference>
              <InnerReference
                setReferenceNode={[Function]}
              >
                <button
                  aria-expanded={true}
                  className="btn btn-secondary context-button"
                  disabled={false}
                  onClick={[Function]}
                  title="menu"
                >
                  <i
                    className="icon-more"
                  />
                </button>
              </InnerReference>
            </Reference>
          </DropdownToggle>
          <DropdownMenu>
            <OpenDropdownMenu>
              <Portal
                containerInfo={
                  <body>
                    <div
                      class="dropdown-menu-portal"
                      style="position: absolute; top: 0px; left: 0px; opacity: 0; pointer-events: none;"
                    >
                      <div
                        class="dropdown-menu"
                        role="menu"
                      >
                        <button
                          class="dropdown-item"
                          role="menuitem"
                          tabindex="0"
                        >
                          <i
                            class="icon icon-language"
                          />
                          js.WfHamburgerMenu.menu.language
                        </button>
                        <div
                          class="dropdown-divider"
                        />
                        <a
                          class="dropdown-item"
                          href="/workflows/"
                          role="menuitem"
                          tabindex="0"
                        >
                          js.WfHamburgerMenu.menu.myWorkflows
                        </a>
                        <button
                          class="dropdown-item"
                          role="menuitem"
                          tabindex="0"
                        >
                          js.WfHamburgerMenu.menu.importModule
                        </button>
<<<<<<< HEAD
                        <button
                          class="dropdown-item locale-switcher-show"
                          role="menuitem"
                          tabindex="0"
                        >
                          js.WfHamburgerMenu.menu.languages
                        </button>
=======
>>>>>>> b3b9f93b
                        <a
                          class="dropdown-item"
                          href="/account/logout"
                          role="menuitem"
                          tabindex="0"
                        >
                          js.WfHamburgerMenu.menu.logout
                        </a>
                      </div>
                    </div>
                  </body>
                }
              >
                <Popper
                  modifiers={
                    Object {
                      "preventOverflow": Object {
                        "boundariesElement": "viewport",
                      },
                    }
                  }
                  placement="bottom-end"
                >
                  <InnerPopper
                    eventsEnabled={true}
                    modifiers={
                      Object {
                        "preventOverflow": Object {
                          "boundariesElement": "viewport",
                        },
                      }
                    }
                    placement="bottom-end"
                    positionFixed={false}
                    referenceElement={
                      <button
                        aria-expanded="true"
                        class="btn btn-secondary context-button"
                        title="menu"
                      >
                        <i
                          class="icon-more"
                        />
                      </button>
                    }
                  >
                    <div
                      className="dropdown-menu-portal"
                      style={
                        Object {
                          "left": 0,
                          "opacity": 0,
                          "pointerEvents": "none",
                          "position": "absolute",
                          "top": 0,
                        }
                      }
                    >
                      <div
                        className="dropdown-menu"
                        role="menu"
                      >
                        <DropdownItem
                          onClick={[Function]}
                        >
                          <button
                            className="dropdown-item"
                            onClick={[Function]}
                            role="menuitem"
                            tabIndex={0}
                          >
                            <i
                              className="icon icon-language"
                            />
                            <WithI18n
                              defaults="Language"
                              id="js.WfHamburgerMenu.menu.language"
                            >
                              <I18n
                                update={true}
                                withHash={true}
                              >
                                <Trans
                                  defaults="Language"
                                  i18n={
                                    Object {
                                      "_": [Function],
                                      "_activeLanguageData": Object {
                                        "plurals": [Function],
                                      },
                                      "_activeMessages": Object {},
                                      "_catalogs": Object {
                                        "en": Object {
                                          "languageData": Object {},
                                          "messages": Object {},
                                        },
                                      },
                                      "_dev": Object {
                                        "compile": [Function],
                                        "loadLanguageData": [Function],
                                      },
                                      "_language": "en",
                                      "_locales": undefined,
                                      "_missing": undefined,
                                      "plural": [Function],
                                      "select": [Function],
                                      "selectOrdinal": [Function],
                                      "t": [Function],
                                    }
                                  }
                                  id="js.WfHamburgerMenu.menu.language"
                                >
                                  <Render
                                    value="js.WfHamburgerMenu.menu.language"
                                  >
                                    js.WfHamburgerMenu.menu.language
                                  </Render>
                                </Trans>
                              </I18n>
                            </WithI18n>
                          </button>
                        </DropdownItem>
                        <DropdownDivider>
                          <div
                            className="dropdown-divider"
                          />
                        </DropdownDivider>
                        <DropdownItem
                          href="/workflows/"
                        >
                          <a
                            className="dropdown-item"
                            href="/workflows/"
                            role="menuitem"
                            tabIndex={0}
                          >
                            <WithI18n
                              defaults="My Workflows"
                              id="js.WfHamburgerMenu.menu.myWorkflows"
                            >
                              <I18n
                                update={true}
                                withHash={true}
                              >
                                <Trans
                                  defaults="My Workflows"
                                  i18n={
                                    Object {
                                      "_": [Function],
                                      "_activeLanguageData": Object {
                                        "plurals": [Function],
                                      },
                                      "_activeMessages": Object {},
                                      "_catalogs": Object {
                                        "en": Object {
                                          "languageData": Object {},
                                          "messages": Object {},
                                        },
                                      },
                                      "_dev": Object {
                                        "compile": [Function],
                                        "loadLanguageData": [Function],
                                      },
                                      "_language": "en",
                                      "_locales": undefined,
                                      "_missing": undefined,
                                      "plural": [Function],
                                      "select": [Function],
                                      "selectOrdinal": [Function],
                                      "t": [Function],
                                    }
                                  }
                                  id="js.WfHamburgerMenu.menu.myWorkflows"
                                >
                                  <Render
                                    value="js.WfHamburgerMenu.menu.myWorkflows"
                                  >
                                    js.WfHamburgerMenu.menu.myWorkflows
                                  </Render>
                                </Trans>
                              </I18n>
                            </WithI18n>
                          </a>
                        </DropdownItem>
                        <DropdownItem
                          className="locale-switcher-show"
                          onClick={[Function]}
                        >
                          <button
                            className="dropdown-item locale-switcher-show"
                            onClick={[Function]}
                            role="menuitem"
                            tabIndex={0}
                          >
                            <WithI18n
                              defaults="Import Module"
                              id="js.WfHamburgerMenu.menu.importModule"
                            >
                              <I18n
                                update={true}
                                withHash={true}
                              >
                                <Trans
                                  defaults="Import Module"
                                  i18n={
                                    Object {
                                      "_": [Function],
                                      "_activeLanguageData": Object {
                                        "plurals": [Function],
                                      },
                                      "_activeMessages": Object {},
                                      "_catalogs": Object {
                                        "en": Object {
                                          "languageData": Object {},
                                          "messages": Object {},
                                        },
                                      },
                                      "_dev": Object {
                                        "compile": [Function],
                                        "loadLanguageData": [Function],
                                      },
                                      "_language": "en",
                                      "_locales": undefined,
                                      "_missing": undefined,
                                      "plural": [Function],
                                      "select": [Function],
                                      "selectOrdinal": [Function],
                                      "t": [Function],
                                    }
                                  }
                                  id="js.WfHamburgerMenu.menu.importModule"
                                >
                                  <Render
                                    value="js.WfHamburgerMenu.menu.importModule"
                                  >
                                    js.WfHamburgerMenu.menu.importModule
                                  </Render>
                                </Trans>
                              </I18n>
                            </WithI18n>
                          </button>
                        </DropdownItem>
                        <DropdownItem
                          href="/account/logout"
                        >
                          <a
                            className="dropdown-item"
                            href="/account/logout"
                            role="menuitem"
                            tabIndex={0}
                          >
                            <WithI18n
                              defaults="Log Out"
                              id="js.WfHamburgerMenu.menu.logout"
                            >
                              <I18n
                                update={true}
                                withHash={true}
                              >
                                <Trans
                                  defaults="Log Out"
                                  i18n={
                                    Object {
                                      "_": [Function],
                                      "_activeLanguageData": Object {
                                        "plurals": [Function],
                                      },
                                      "_activeMessages": Object {},
                                      "_catalogs": Object {
                                        "en": Object {
                                          "languageData": Object {},
                                          "messages": Object {},
                                        },
                                      },
                                      "_dev": Object {
                                        "compile": [Function],
                                        "loadLanguageData": [Function],
                                      },
                                      "_language": "en",
                                      "_locales": undefined,
                                      "_missing": undefined,
                                      "plural": [Function],
                                      "select": [Function],
                                      "selectOrdinal": [Function],
                                      "t": [Function],
                                    }
                                  }
                                  id="js.WfHamburgerMenu.menu.logout"
                                >
                                  <Render
                                    value="js.WfHamburgerMenu.menu.logout"
                                  >
                                    js.WfHamburgerMenu.menu.logout
                                  </Render>
                                </Trans>
                              </I18n>
                            </WithI18n>
                          </a>
                        </DropdownItem>
                      </div>
                    </div>
                  </InnerPopper>
                </Popper>
              </Portal>
            </OpenDropdownMenu>
          </DropdownMenu>
        </div>
      </Manager>
    </Dropdown>
  </UncontrolledDropdown>
</WfHamburgerMenu>
`;<|MERGE_RESOLUTION|>--- conflicted
+++ resolved
@@ -84,7 +84,7 @@
                         role="menu"
                       >
                         <button
-                          class="dropdown-item"
+                          class="dropdown-item locale-switcher-show"
                           role="menuitem"
                           tabindex="0"
                         >
@@ -111,16 +111,6 @@
                         >
                           js.WfHamburgerMenu.menu.importModule
                         </button>
-<<<<<<< HEAD
-                        <button
-                          class="dropdown-item locale-switcher-show"
-                          role="menuitem"
-                          tabindex="0"
-                        >
-                          js.WfHamburgerMenu.menu.languages
-                        </button>
-=======
->>>>>>> b3b9f93b
                         <a
                           class="dropdown-item"
                           href="/account/logout"
@@ -184,10 +174,11 @@
                         role="menu"
                       >
                         <DropdownItem
+                          className="locale-switcher-show"
                           onClick={[Function]}
                         >
                           <button
-                            className="dropdown-item"
+                            className="dropdown-item locale-switcher-show"
                             onClick={[Function]}
                             role="menuitem"
                             tabIndex={0}
@@ -306,11 +297,10 @@
                           </a>
                         </DropdownItem>
                         <DropdownItem
-                          className="locale-switcher-show"
                           onClick={[Function]}
                         >
                           <button
-                            className="dropdown-item locale-switcher-show"
+                            className="dropdown-item"
                             onClick={[Function]}
                             role="menuitem"
                             tabIndex={0}
