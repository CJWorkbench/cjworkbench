// Jest Snapshot v1, https://goo.gl/fbAQLP

exports[`Embed Available workflow Renders the embed widget with the correct information 1`] = `
<I18n
  update={true}
  withHash={true}
>
<<<<<<< HEAD
  <Component />
</I18n>
=======
  <iframe
    frameBorder={0}
    src="/api/wfmodules/1/output"
  />
  <div
    className="embed-footer"
  >
    <div
      className="metadata-stack"
    >
      <div
        className="embed-footer-logo"
      >
        <a
          href="http://workbenchdata.com"
          rel="noopener noreferrer"
          target="_blank"
        >
          <img
            src="undefinedimages/logo.png"
            width="35"
          />
        </a>
      </div>
      <div
        className="embed-footer-meta"
      >
        <div
          className="title"
        >
          <a
            href="/workflows/1"
            rel="noopener noreferrer"
            target="_blank"
          >
            Workflow Title
          </a>
        </div>
        <div
          className="metadata"
        >
          <ul>
            <li>
              <a
                href="/workflows/1"
                rel="noopener noreferrer"
                target="_blank"
              >
                by 
                Workflow Owner Name
              </a>
            </li>
            <li>
              <a
                href="/workflows/1"
                rel="noopener noreferrer"
                target="_blank"
              >
                Updated
                 
                just now
              </a>
            </li>
          </ul>
        </div>
      </div>
    </div>
    <button
      className="embed-footer-button"
      onClick={[Function]}
      type="button"
    >
      <i
        className="icon icon-code"
      />
    </button>
  </div>
  <div
    className="embed-overlay"
    onClick={[Function]}
  >
    <div
      className="embed-share-links"
      onClick={[Function]}
    >
      <h1>
        EMBED THIS CHART
      </h1>
      <h2>
        Paste this code into any webpage HTML
      </h2>
      <div
        className="code-snippet"
      >
        <code
          className="embed--share-code"
        >
          &lt;iframe src="http://localhost/embed/1" width="560" height="315" frameborder="0" /&gt;
        </code>
      </div>
    </div>
  </div>
</div>
>>>>>>> ef9baa84
`;

exports[`Embed Unavailable workflow Renders the embed widget with the correct information 1`] = `
<I18n
  update={true}
  withHash={true}
>
  <Component />
</I18n>
`;<|MERGE_RESOLUTION|>--- conflicted
+++ resolved
@@ -1,14 +1,9 @@
 // Jest Snapshot v1, https://goo.gl/fbAQLP
 
 exports[`Embed Available workflow Renders the embed widget with the correct information 1`] = `
-<I18n
-  update={true}
-  withHash={true}
+<div
+  className="embed-wrapper"
 >
-<<<<<<< HEAD
-  <Component />
-</I18n>
-=======
   <iframe
     frameBorder={0}
     src="/api/wfmodules/1/output"
@@ -112,14 +107,44 @@
     </div>
   </div>
 </div>
->>>>>>> ef9baa84
 `;
 
 exports[`Embed Unavailable workflow Renders the embed widget with the correct information 1`] = `
-<I18n
-  update={true}
-  withHash={true}
+<div
+  className="embed-wrapper"
 >
-  <Component />
-</I18n>
+  <div
+    className="embed-not-available"
+  >
+    <h1>
+      This workflow is not available
+    </h1>
+  </div>
+  <div
+    className="embed-footer"
+  >
+    <div
+      className="embed-footer-logo"
+    >
+      <img
+        src="undefinedimages/logo.png"
+        width="21"
+      />
+    </div>
+    <div
+      className="embed-footer-meta"
+    >
+      <h1>
+        WORKBENCH
+      </h1>
+    </div>
+    <div
+      className="embed-footer-button"
+    >
+      <i
+        className="icon icon-share"
+      />
+    </div>
+  </div>
+</div>
 `;