// workflow.page.js - the master JavaScript for /workflows/N

import React from 'react'
import ReactDOM from 'react-dom'
import { Provider, connect } from 'react-redux'
import * as Actions from '../workflow-reducer'
import { getPageID, csrfToken } from '../utils'
import Workflow from '../workflow'
import workbenchAPI from '../WorkbenchAPI'
import { DragDropContextProvider } from 'react-dnd'
import HTML5Backend from 'react-dnd-html5-backend'
import CustomDragLayer from '../CustomDragLayer'

require('bootstrap/dist/css/bootstrap.css');
require('../../css/style.scss');

// Global API object, encapsulates all calls to the server
const api = workbenchAPI();

// ---- Workflow container ----

// Handles addModule (and any other actions that change top level workflow state)
const mapStateToProps = (state) => {
  return {
    workflow: state.workflow,
    selected_wf_module: state.selected_wf_module,
    loggedInUser: state.loggedInUser,
    // This is the top level dependency injection for all API calls on this page
    api: api
  }
};

const mapDispatchToProps = (dispatch) => {
  return {
<<<<<<< HEAD
    addModule: (module_id, insertBefore, placeholder) => {
      dispatch(Actions.addModuleAction(module_id, insertBefore, placeholder))
=======
    addModule: (moduleId, insertBefore) => {
      dispatch(Actions.addModuleAction(moduleId, insertBefore))
>>>>>>> a555e3aa
    },
    removeModule: (wfModuleId) => {
      dispatch(Actions.deleteModuleAction(wfModuleId))
    },
    changeParam: (paramId, newVal) => {
      dispatch(Actions.setParamValueAction(paramId, newVal))
    }
  }
};

const WorkflowContainer = connect(
  mapStateToProps,
  mapDispatchToProps
)(Workflow)



// --- Websocket handling ----

// Start listening for events
const protocol = window.location.protocol === 'https:' ? 'wss:' : 'ws:';
const socket = new WebSocket(protocol + "//" + window.location.host + "/workflows/" + getPageID());

socket.onmessage = function(e) {
  var data = JSON.parse(e.data);
  if ('type' in data) {
    switch (data.type) {

      case 'wfmodule-status':
        Actions.store.dispatch(Actions.setWfModuleStatusAction(data.id, data.status, data.error_msg ? data.error_msg : ''));
        return

      case 'reload-workflow':
        Actions.store.dispatch(Actions.reloadWorkflowAction());
        return
    }
  }
}


// --- Main ----

// Render with Provider to root so all objects in the React DOM can access state
ReactDOM.render(
    <Provider store={Actions.store}>
      <DragDropContextProvider backend={HTML5Backend}>
        <div>
          <CustomDragLayer />
          <WorkflowContainer />
        </div>
      </DragDropContextProvider>
    </Provider>,
    document.getElementById('root')
);

// Load the page, Select the first module in the workflow (if one exists, else shows Module Library)
Actions.store.dispatch(Actions.initialLoadWorkflowAction());

// Start Intercom, if we're that sort of installation
//// We are indeed: Very mission, much business!
if (window.APP_ID) {
  if (window.initState.loggedInUser) {
    window.Intercom("boot", {
      app_id: window.APP_ID,
      email: window.initState.loggedInUser.email,
      user_id: window.initState.loggedInUser.id,
      alignment: 'left',
      horizontal_padding: 30,
      vertical_padding: 20
    });
  } else {
    // no one logged in -- viewing read only workflow
    window.Intercom("boot", {
      app_id: window.APP_ID,
      alignment: 'left',
      horizontal_padding: 30,
      vertical_padding: 20
    });
  }
}<|MERGE_RESOLUTION|>--- conflicted
+++ resolved
@@ -32,13 +32,8 @@
 
 const mapDispatchToProps = (dispatch) => {
   return {
-<<<<<<< HEAD
     addModule: (module_id, insertBefore, placeholder) => {
       dispatch(Actions.addModuleAction(module_id, insertBefore, placeholder))
-=======
-    addModule: (moduleId, insertBefore) => {
-      dispatch(Actions.addModuleAction(moduleId, insertBefore))
->>>>>>> a555e3aa
     },
     removeModule: (wfModuleId) => {
       dispatch(Actions.deleteModuleAction(wfModuleId))
