--- conflicted
+++ resolved
@@ -13,11 +13,8 @@
 const ADD_MODULE = 'ADD_MODULE';
 const DELETE_MODULE = 'DELETE_MODULE';
 const SET_SELECTED_MODULE = 'SET_SELECTED_MODULE';
-<<<<<<< HEAD
 const SET_WORKFLOW_PUBLIC = 'SET_WORKFLOW_PUBLIC';
-=======
 const SET_WF_LIBRARY_COLLAPSE = 'SET_WF_LIBRARY_COLLAPSE'
->>>>>>> 04fdc88c
 
 // User
 const GET_CURRENT_USER = 'GET_CURRENT_USER';
@@ -135,7 +132,7 @@
       dispatch({
         type: SET_WORKFLOW_PUBLIC,
         payload: api.setWorkflowPublic(workflowId, isPublic)
-      }).then( ({value, action}) => {
+      }).then( () => {
 
       dispatch(
         reloadWorkflowAction()
