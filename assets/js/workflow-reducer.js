// Reducer for Workflow page.
// That is, provides all the state transition functions that are executed on user command
import { getPageID, nonce } from './utils'
import WorkbenchAPI from './WorkbenchAPI'
import { createStore, applyMiddleware } from 'redux'
import promiseMiddleware from 'redux-promise-middleware'
import thunk from 'redux-thunk'
import { newContext } from 'immutability-helper'

// Workflow
const INITIAL_LOAD_WORKFLOW = 'INITIAL_LOAD_WORKFLOW';
const RELOAD_WORKFLOW = 'RELOAD_WORKFLOW';
const ADD_MODULE = 'ADD_MODULE';
const DELETE_MODULE = 'DELETE_MODULE';
const SET_SELECTED_MODULE = 'SET_SELECTED_MODULE';
const SET_WORKFLOW_PUBLIC = 'SET_WORKFLOW_PUBLIC';
const SET_WF_LIBRARY_COLLAPSE = 'SET_WF_LIBRARY_COLLAPSE';
const REORDER_WFMODULES = 'REORDER_WFMODULES';

// User
const GET_CURRENT_USER = 'GET_CURRENT_USER';
const DISCONNECT_CURRENT_USER = 'DISCONNECT_CURRENT_USER';

// Module
const SET_WF_MODULE_STATUS = 'SET_WF_MODULE_STATUS';
const SET_WF_MODULE_COLLAPSED = 'SET_WF_MODULE_COLLAPSED';
const UPDATE_WF_MODULE = 'UPDATE_WF_MODULE';

// Parameter
const SET_PARAM_VALUE = 'SET_PARAM_VALUE';

// Data versions/notifications
const GET_DATA_VERSIONS = 'GET_DATA_VERSIONS';
const SET_DATA_VERSION = 'SET_DATA_VERSION';
const MARK_DATA_VERSIONS_READ = 'MARK_DATA_VERSIONS_READ';
const CLEAR_NOTIFICATIONS = 'CLEAR_NOTIFICATIONS';

<<<<<<< HEAD
let api = WorkbenchAPI(); // var so it can be mocked for testing
=======
// Sometimes, do nothing
export const NOP_ACTION = 'NOP_ACTION';

var api = WorkbenchAPI(); // var so it can be mocked for testing
>>>>>>> a555e3aa

export function mockAPI(mock_api) {
  api = mock_api;
}

// ---- Our Store ----
// Master state for the workflow. Export so that components can store.dispatch()
// var so it can be mocked for testing
export var store = createStore(workflowReducer, window.initState, applyMiddleware( promiseMiddleware(), thunk ));

export function mockStore(mock_store) {
  store = mock_store;
}

const reducerFunc = {};

const registerReducerFunc = (key, func) => {
  reducerFunc[key] = func;
};

const nonces = [];
const generateNonce = (prefix) => {
  // Generate a nonce with some prefix from
  // the object we're creating the nonce for
  let returnNonce = nonce(prefix);
  // If it's not in the list,
  if (nonces.indexOf(returnNonce) === -1) {
    // Add it (since we know it's unique)
    nonces.push(returnNonce);
    // And return it
    return returnNonce;
  // Otherwise,
  } else {
    // try again
    return generateNonce(prefix);
  }
};
const removeNonce = (nonce) => {
  let nonceIndex = nonces.indexOf(nonce);
  if (nonceIndex !== -1) {
    nonces.splice(nonceIndex, 1);
  }
};

const update = newContext();
update.extend('$swap', function(value, original) {
  let oldIndex, newIndex;
  [oldIndex, newIndex] = value;
  let newArray = original.slice();
  newArray.splice(newIndex, 0, newArray.splice(oldIndex, 1)[0]);
  return newArray;
});

// ---- Utilities ----

export function findIdxByProp(searchArray, searchProp, searchValue) {
  let returnIdx;
  for (let i = 0; i < searchArray.length; i++) {
    if (searchArray[i][searchProp] === searchValue) {
      returnIdx = i;
      break;
    }
  }
  return returnIdx;
}

export function findParamIdxByIdName(wf_module, paramIdName) {
  let paramIdx;
  let len = wf_module.parameter_vals.length;
  for(let i = 0; i < len; i++) {
    if (wf_module.parameter_vals[i].parameter_spec.id_name === paramIdName) {
      paramIdx = i;
      break;
    }
  }
  if (paramIdx === len)
    return undefined;  // not found
  return paramIdx;
}

// find module that contains parameter
export function paramIdToIndices(workflow, paramId) {

  let modules = workflow.wf_modules;
  for(let wfModuleIdx = 0; wfModuleIdx < modules.length; wfModuleIdx ++) {

    let params = modules[wfModuleIdx ].parameter_vals;
    for(let paramIdx = 0; paramIdx < params.length; paramIdx++) {

      if (params[paramIdx].id === paramId) {
        return {
          wfModuleIdx,
          paramIdx
        }
      }
    }
  }

  return {
    wfModuleIdx : undefined,
    paramIdx : undefined
  }
}

// ---- Actions ----

// -- Workflow --


// INITIAL_LOAD_WORKFLOW
// Load the workflow for the first time
export function initialLoadWorkflowAction() {
  return {
    type: INITIAL_LOAD_WORKFLOW,
    payload: api.loadWorkflow(getPageID())
  }
}
registerReducerFunc(INITIAL_LOAD_WORKFLOW + '_FULFILLED', (state, action) => {
  // Sets the selected module from backend if it exists, or the first module if there are any at all
  console.log("INITIAL_LOAD_WORKFLOW");
  let selectedWfModule = null;

  if (action.payload.selected_wf_module) {
    selectedWfModule = action.payload.selected_wf_module;
  } else if (action.payload.wf_modules && action.payload.wf_modules.length) {
    selectedWfModule = action.payload.wf_modules[0].id;
  }

  return Object.assign({}, state, {
    selected_wf_module: selectedWfModule,
    workflow: action.payload
  });
});

// RELOAD_WORKFLOW
// Re-load the workflow
// TODO: Do we need both initial and reload?
export function reloadWorkflowAction() {
  return {
    type: RELOAD_WORKFLOW,
    payload: api.loadWorkflow(getPageID()).then((json) => {return json})
  }
}
registerReducerFunc(RELOAD_WORKFLOW + '_FULFILLED', (state, action) => {
  console.log("RELOAD_WORKFLOW");
  console.log("new workflow revision " + action.payload.revision);
  /*var selectedWfModule = null;
  if (action.payload.selected_wf_module) {
    selectedWfModule = action.payload.selected_wf_module;
  } else if (action.payload.wf_modules && action.payload.wf_modules.length) {
    selectedWfModule = action.payload.wf_modules[0].id;
  };*/
  return update(state, {
    //selected_wf_module: {$set: selectedWfModule},
    workflow: {$merge: action.payload}
  });
});

// SET_WORKFLOW_PUBLIC
// Set the workflow to public or private
export function setWorkflowPublicAction(workflowId, isPublic) {
  return function (dispatch) {
    return (

      dispatch({
        type: SET_WORKFLOW_PUBLIC,
        payload: api.setWorkflowPublic(workflowId, isPublic)
      }).then( () => {

      dispatch(
        reloadWorkflowAction()
      )

    }));

  }
}

// REORDER_WFMODULES
// Re-order the modules in the module stack
export function reorderWfModulesAction(wfModuleID, newIndex) {
  let state = store.getState();
  let wfModuleIdx = findIdxByProp(state.workflow.wf_modules, 'id', wfModuleID);
  if (wfModuleIdx === newIndex) {
    return {
      type: 'NOOP'
    };
  }
  if (wfModuleIdx < newIndex) {
    newIndex -= 1;
  }
  let newState = update(state, {
    workflow: {
      wf_modules: {$swap: [wfModuleIdx, newIndex]}
    }
  });
  let newOrder = newState.workflow.wf_modules.map( (item, i) => {return { id: item.id, order: i } } );

  return {
    type: REORDER_WFMODULES,
    payload: {
      promise: api.reorderWfModules(getPageID(), newOrder),
      data: newState.workflow.wf_modules
    }
  }
}
registerReducerFunc(REORDER_WFMODULES + '_PENDING', (state, action) => {
  return update(state, {
    workflow: {
      wf_modules: {$set: action.payload}
    }
  });
});

// ADD_MODULE
// Add a module, then save the new module as the selected workflow
export function addModuleAction(moduleId, insertBefore, placeholder) {
  return function (dispatch) {
    // Generate a nonce so we can replace the correct placeholder on
    // the other end
    let nonce = generateNonce(moduleId);

    let payload = {
      promise: api.addModule(getPageID(), moduleId, insertBefore)
        .then((response) => {
          response.pendingId = nonce;
          return response;
        }),
    };

    if (typeof placeholder !== 'undefined') {
      payload.data = placeholder;
    } else {
      payload.data = {}
    }

    payload.data.placeholder = true;
    payload.data.insert_before = insertBefore;
    payload.data.pendingId = nonce;

    return (

      dispatch({
        type: ADD_MODULE,
        payload: payload
      }).then( ({value}) => {

      dispatch(
        setSelectedWfModuleAction(value.id)
      );

    }));
  }
}
registerReducerFunc(ADD_MODULE + '_PENDING', (state, action) => {
  let insertBefore = action.payload.insert_before;

  if (insertBefore === null) {
    insertBefore = state.workflow.wf_modules.length - 1;
  }

  delete action.payload.insert_before;

  return update(state, {
    workflow: {
      wf_modules: { $splice:[ [insertBefore, 0, action.payload] ] }
    }
  });
});
registerReducerFunc(ADD_MODULE + '_FULFILLED', (state, action) => {
  let insertBefore,
      overwrite = 1;

  insertBefore = findIdxByProp(state.workflow.wf_modules, 'pendingId', action.payload.pendingId);

  if (typeof insertBefore === 'undefined') {
    // There's no placeholder. Maybe one of our collaborators added this module
    // on a different client
    overwrite = 0;
    insertBefore = action.payload.insert_before;
  } else {
    removeNonce(action.payload.pendingId);
  }

  delete action.payload.insert_before;

  return update(state, {
    selected_wf_module: {$set: action.payload.id},
    workflow: {
      wf_modules: { $splice:[ [insertBefore, overwrite, action.payload] ] }
    }
  });
});


// DELETE_MODULE_ACTION
// Call delete API, then dispatch a reload
export function deleteModuleAction(id_to_delete) {
  // If we are deleting the selected module, then set previous module in stack as selected
  let newSelectedId = null;
  let state = store.getState();
  if (id_to_delete === state.selected_wf_module) {

    // Find id of previous in stack
    let wf_modules = state.workflow.wf_modules;
    for (let wfm of wf_modules) {
      if (wfm.id === id_to_delete)
        break;
      newSelectedId = wfm.id;
    }

    // if we are deleting first module, set to new first module if any
    if (newSelectedId === null) {
      if (wf_modules.length > 1) {
        newSelectedId = wf_modules[1].id;
      } else {
        newSelectedId = null; // deleting last module
      }
    }
  } else {
    // If we are not deleting the selected module, don't change selection
    newSelectedId = state.selected_wf_module;
  }

  return function (dispatch) {
    return (
      // Set the new selected module before deleting to avoid errors.
      // We do this even if the selected module isn't changing to avoid
      // writing a subtly tricky conditional here.
      dispatch(setSelectedWfModuleAction(newSelectedId)).then(() => {
      // Remove the module
      dispatch({
        type: DELETE_MODULE,
        payload: {
          promise: api.deleteModule(id_to_delete),
          data: {
            wf_module_id: id_to_delete
          }
        }
      });
    }));
  }
}
registerReducerFunc(DELETE_MODULE + '_PENDING', (state, action) => {
  let wfModuleIdx = findIdxByProp(
    state.workflow.wf_modules,
    'id',
    action.payload.wf_module_id
  );

  if (typeof wfModuleIdx === 'undefined') {
    return state;
  }

  return update(state, {
    workflow: {
      wf_modules: {$splice: [[wfModuleIdx, 1]] }
    }
  });
});


// SET_SELECTED_MODULE
// Set the selected module in the workflow
export function setSelectedWfModuleAction(wfModuleID) {
  let workflowID = store.getState().workflow.id;
  return {
    type : SET_SELECTED_MODULE,
    payload : {
      promise: api.setSelectedWfModule(workflowID, wfModuleID),
      data: {
        wf_module_id: wfModuleID
      }
    }
  }
}
registerReducerFunc(SET_SELECTED_MODULE + '_PENDING', (state, action) => {
  if (!('selected_wf_module' in state) || (action.payload.wf_module_id !== state.selected_wf_module)) {
    return update(state, {
      selected_wf_module: {$set: action.payload.wf_module_id}
    });
  } else {
    return state;
  }
});


// SET_WF_LIBRARY_COLLAPSE
// Toggle collapse of Module Library
export function setWfLibraryCollapseAction(workflow_id, isCollapsed, isReadOnly) {
  let payload = {
    data : { id: workflow_id, module_library_collapsed: isCollapsed }
  };

  if (!isReadOnly) {
    payload.promise = api.setWfLibraryCollapse(workflow_id, isCollapsed);
  }
  return {
    type : SET_WF_LIBRARY_COLLAPSE,
    payload
  }
}
registerReducerFunc(SET_WF_LIBRARY_COLLAPSE + '_PENDING', (state, action) => {
  return update(state, {
    workflow: 
      {module_library_collapsed: {$set: action.payload.module_library_collapsed}
  }});
});



// -- User --


// GET_CURRENT_USER
// Grab the JSON serialization of the current user data from the server
export function getCurrentUserAction() {
  return {
    type: GET_CURRENT_USER,
    payload: api.currentUser()
  }
}
registerReducerFunc(GET_CURRENT_USER + '_FULFILLED', (state, action) => {
  if (state.loggedInUser !== action.payload) {
    return update(state, {
      loggedInUser: {$set: action.payload}
    });
  } else {
    return state;
  }
});


// DISCONNECT_CURRENT_USER
// Delete a credential object to a third-party service on the user.
// Currently only used for Google credentials.
export function disconnectCurrentUserAction(credentialId) {
  return {
    type: DISCONNECT_CURRENT_USER,
    payload: {
      promise: api.disconnectCurrentUser( credentialId ),
      data: {
        credential_id: credentialId
      }
    }
  }
}
registerReducerFunc(DISCONNECT_CURRENT_USER + '_PENDING', (state, action) => {
  let credentialIndex

  if (action.payload.credential_id) {
    credentialIndex = state.loggedInUser.google_credentials.indexOf(action.payload.credential_id);
  }

  if (credentialIndex >= 0) {
    return update(state, {
      loggedInUser: {
        google_credentials: { $splice: [[credentialIndex, 1]] }
      }
    });
  }

  return state;
});

// -- Workflow Module --

// UPDATE_WF_MODULE
// Patch a workflow module with new data

// TODO: We don't validate which fields or types are on
// a WfModule here. The backend will reject nonexistent
// fields, but should we do something on the frontend?
export function updateWfModuleAction(id, data) {
  return {
    type: UPDATE_WF_MODULE,
    payload: {
      promise: api.updateWfModule( id, data ),
      data: {
        id,
        data
      }
    }
  };
}
registerReducerFunc(UPDATE_WF_MODULE + '_PENDING', (state, action) => {
  let moduleIdx = findIdxByProp(
    state.workflow.wf_modules,
    'id',
    action.payload.id
  );

  if (typeof moduleIdx !== 'undefined') {
    return update(state, {
      workflow: {
        wf_modules: {
          [moduleIdx]: { $merge: action.payload.data }
        }
      }
    });
  }

  return state;
});


// SET_WF_MODULE_STATUS
// Change the workflow status (OK, pending, error)
export function setWfModuleStatusAction(wfModuleID, status, error_msg='') {
  return {
    type : SET_WF_MODULE_STATUS,
    payload: {
      id : wfModuleID,
      status : status,
      error_msg: error_msg
    }
  }
}
registerReducerFunc(SET_WF_MODULE_STATUS, (state, action) => {
  if ('wf_modules' in state.workflow) {

    let wfModuleIdx = findIdxByProp(
      state.workflow.wf_modules,
      'id',
      action.payload.id
    );

    let wfModuleRef = state.workflow.wf_modules[wfModuleIdx];

    if ((wfModuleRef.status !== action.payload.status) ||
      (wfModuleRef.status === 'error' && wfModuleRef.error_msg !== action.payload.error_msg)) {

      // Create a copy of the wf_module with new status
      let newWfmProps = {status: action.payload.status, error_msg: action.payload.error_msg};

      return update(state, {
        workflow: {
          wf_modules: {
            [wfModuleIdx]: {$merge: newWfmProps}
          }
        }
      });
    }
  } else {
    return state;
  }
});

export function setWfModuleCollapsedAction(wfModuleID, isCollapsed, isReadOnly) {
  let payload = {
    data : { wf_module_id: wfModuleID, is_collapsed: isCollapsed }
  };

  if (!isReadOnly) {
    payload.promise = api.setWfModuleCollapsed(wfModuleID, isCollapsed);
  }
  return {
    type : SET_WF_MODULE_COLLAPSED,
    payload
  }
}
registerReducerFunc(SET_WF_MODULE_COLLAPSED + '_PENDING', (state, action) => {
  if ('wf_modules' in state.workflow) {
    let wfModuleIdx = findIdxByProp(
      state.workflow.wf_modules,
      'id',
      action.payload.wf_module_id
    );

    if (typeof wfModuleIdx !== 'undefined') {
      return update(state, {
        workflow: {
          wf_modules: {
            [wfModuleIdx]: { is_collapsed: { $set: action.payload.is_collapsed } }
          }
        }
      });
    }
  }

  return state;
});

// -- Parameters --

// SET_PARAM_VALUE

// Internal API, requires all indices
function setParamValueAction_base(state, wfModuleIdx, paramIdx, paramId, newValue) {

  // Suppress changing to the same value (don't trigger expensive HTTP request)
  let oldValue = state.workflow.wf_modules[wfModuleIdx].parameter_vals[paramIdx].value;
  if (newValue.value === oldValue)
    return {
      type : NOP_ACTION,
      payload : {}
    };

  return {
    type: SET_PARAM_VALUE,
    payload: {
      promise: api.onParamChanged(paramId, newValue),
      data: {
        paramId,
        paramValue: newValue.value
      }
    }
  }
}

// Most common form
export function setParamValueAction(paramId, paramValue) {
  let state = store.getState();
  let { wfModuleIdx, paramIdx } = paramIdToIndices(state.workflow, paramId);
  return setParamValueAction_base(state, wfModuleIdx, paramIdx, paramId, paramValue);
}

// This action creator is used when we don't have a parameter id
export function setParamValueActionByIdName(wfModuleId, paramIdName, paramValue) {
  let state = store.getState();
  let wfModuleIdx = findIdxByProp(state.workflow.wf_modules, 'id', wfModuleId);
  let paramIdx = findParamIdxByIdName(state.workflow.wf_modules[wfModuleIdx], paramIdName);
  let paramId = state.workflow.wf_modules[wfModuleIdx].parameter_vals[paramIdx].id;
  return setParamValueAction_base(state, wfModuleIdx, paramIdx, paramId, paramValue)
}

registerReducerFunc(SET_PARAM_VALUE + '_PENDING', (state, action) => {

  // Find the index of the module in the stack and the parameter in the module
  // We may have done this in the action creator, but don't want to rely on stable indices
  let { wfModuleIdx, paramIdx } = paramIdToIndices(state.workflow, action.payload.paramId);

  if (typeof paramIdx !== 'undefined' ) {

    return update(state, {
      workflow: {
        wf_modules: {
          [wfModuleIdx]: {
            parameter_vals: {
              [paramIdx]: {
                value: { $set: action.payload.paramValue }
              }
            }
          }
        }
      }
    });
  }

  return state;
});

// SET_DATA_VERSION
export function setDataVersionAction(wfModuleId, selectedVersion) {
  return {
    type: SET_DATA_VERSION,
    payload: {
      promise: api.setWfModuleVersion(wfModuleId, selectedVersion),
      data: {
        wfModuleId,
        selectedVersion
      }
    }
  }
}
registerReducerFunc(SET_DATA_VERSION + '_PENDING', (state, action) => {
  let wfModuleIdx = findIdxByProp(
    state.workflow.wf_modules,
    'id',
    action.payload.wfModuleId
  );
  return update(state, {
    workflow: {
      wf_modules: {
        [wfModuleIdx]: {
          versions: {
            selected: {$set: action.payload.selectedVersion}
          }
        }
      }
    }
  })
});

export function markDataVersionsReadAction(id, versions) {
  let versions_to_update = [].concat(versions); // will accept one or many
  return {
    type: MARK_DATA_VERSIONS_READ,
    payload: {
      promise: api.markDataVersionsRead(id, versions_to_update),
      data: {
        id,
        versions_to_update
      }
    }
  };
}
registerReducerFunc(MARK_DATA_VERSIONS_READ + '_PENDING', (state, action) => {
  let wfModuleIdx = findIdxByProp(state.workflow.wf_modules, 'id', action.payload.id);
  if (typeof wfModuleIdx !== 'undefined' &&
    typeof state.workflow.wf_modules[wfModuleIdx].versions !== 'undefined') {
    return update(state, {
      workflow: {
        wf_modules: {
          [wfModuleIdx]: {
            // Take the versions array,
            versions: { versions: { $apply: (versionsArray) => {
              // For each version,
              return versionsArray.map((version) => {
                // If this is a version we want to mark read,
                if (action.payload.versions_to_update.indexOf(version[0]) >= 0) {
                  // Set the 'read' bit to true
                  version[1] = true;
                }
                // Return the version
                return version;
              });
            }}}
          }
        }
      }
    });
  }
  return state;
});

export function clearNotificationsAction(wfModuleId) {
  return {
    type: CLEAR_NOTIFICATIONS,
    payload: {
      promise: api.deleteWfModuleNotifications(wfModuleId),
      data: {
        wfModuleId
      }
    }
  }
}
registerReducerFunc(CLEAR_NOTIFICATIONS + '_PENDING', (state, action) => {
  let wfModuleIdx = findIdxByProp(
    state.workflow.wf_modules,
    'id',
    action.payload.wfModuleId
  );
  if (typeof wfModuleIdx !== 'undefined') {
    return update(state, {
      workflow: {
        wf_modules: {
          [wfModuleIdx]: {
            notification_count: {$set: 0}
          }
        }
      }
    });
  }
  return state;
});

// ---- Reducer ----
// Main dispatch for actions. Each action mutates the state to a new state, in typical Redux fashion

export function workflowReducer(state, action) {
  if (!state) {
    state = {}; // initial state. we'll load a workflow soon.
  }

  if (reducerFunc && action.type in reducerFunc) {
    return reducerFunc[action.type](state, action);
  }

  return state;
}<|MERGE_RESOLUTION|>--- conflicted
+++ resolved
@@ -35,14 +35,10 @@
 const MARK_DATA_VERSIONS_READ = 'MARK_DATA_VERSIONS_READ';
 const CLEAR_NOTIFICATIONS = 'CLEAR_NOTIFICATIONS';
 
-<<<<<<< HEAD
-let api = WorkbenchAPI(); // var so it can be mocked for testing
-=======
 // Sometimes, do nothing
 export const NOP_ACTION = 'NOP_ACTION';
 
 var api = WorkbenchAPI(); // var so it can be mocked for testing
->>>>>>> a555e3aa
 
 export function mockAPI(mock_api) {
   api = mock_api;
@@ -447,7 +443,7 @@
 }
 registerReducerFunc(SET_WF_LIBRARY_COLLAPSE + '_PENDING', (state, action) => {
   return update(state, {
-    workflow: 
+    workflow:
       {module_library_collapsed: {$set: action.payload.module_library_collapsed}
   }});
 });
