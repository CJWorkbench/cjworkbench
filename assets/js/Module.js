/**
 * A component that holds a single module that is then contained within the
 * Module Library.
 *
 * Rendered by ModuleCategories.
 *
 * The render function here will drive the "card" of each module within
 * the library.
 */

import React from 'react'
import PropTypes from 'prop-types'
import { DragSource } from 'react-dnd';
<<<<<<< HEAD
import { getEmptyImage } from 'react-dnd-html5-backend'
=======
import debounce from 'lodash/debounce';
>>>>>>> a555e3aa

// TODO: gather all functions for dragging into one utility file
const spec = {
  beginDrag(props) {
    return {
      type: 'module',
      index: false,
      id: props.id,
      name: props.name,
      icon: props.icon,
      insert: true,
    }
  },
  endDrag(props, monitor) {
    if (monitor.didDrop()) {
      const result = monitor.getDropResult();
      props.dropModule(
        result.source.id,
        result.source.target,
        {
          name: result.source.name,
          icon: result.source.icon,
        }
      );
    }
  }
}

function collect(connect, monitor) {
  return {
    connectDragSource: connect.dragSource(),
    connectDragPreview: connect.dragPreview(),
    isDragging: monitor.isDragging()
  }
}

class Module extends React.Component {
  constructor(props) {
    super(props);
    // debounce itemClick, because people have a tendency to double-click
    // the module names to add them.
    // We can't just capture the doubleClick event because the onClick handler
    // prevents us from doing so: https://stackoverflow.com/questions/25777826/onclick-works-but-ondoubleclick-is-ignored-on-react-component#25780754
    this.itemClick = debounce(this.itemClick.bind(this), 1000, {
      // Call the callback immediately, suppress subsequent calls
      leading: true,
      trailing: false
    });
  }

  itemClick(evt) {
    if (!this.props.isReadOnly) 
      this.props.addModule(this.props.id, {
        name: this.props.name,
        icon: this.props.icon
      });
    // collapse category after click when library is closed
    if (!this.props.libraryOpen)     
      this.props.setOpenCategory(null); 
  }

  componentDidMount() {
    this.props.connectDragPreview(getEmptyImage(), {
			// IE fallback: specify that we'd rather screenshot the node
			// when it already knows it's being dragged so we can hide it with CSS.
			captureDraggingState: true,
		})
  }

  componentWillReceiveProps(newProps) {
    if (newProps.isDragging !== this.props.isDragging 
        && newProps.isDragging
        && !this.props.libraryOpen
      ) 
      this.props.setOpenCategory(null);
  }

  render() {
    var moduleName = this.props.name;
    var icon = 'icon-' + this.props.icon + ' ml-icon';

    var moduleCard =  <div className='card ml-module-card' onClick={this.itemClick}>
                        <div className='second-level d-flex'>
                          <div className='d-flex flex-row align-items-center'>
                            <div className='ml-icon-container'>
                              <div className={icon} />
                            </div>
                            <div>
                              <div className='content-5 ml-module-name'>{moduleName}</div>
                            </div>
                          </div>
                          <div className='ml-handle'>
                            <div className='icon-grip' />
                          </div>
                        </div>
                      </div>;

    // Do not allow dragging if in Read-Only
    if (this.props.isReadOnly) {
      return moduleCard;
    } else {
      return this.props.connectDragSource(moduleCard);
    }
  }
}

Module.propTypes = {
  id:               PropTypes.number.isRequired,
  name:             PropTypes.string.isRequired,
  icon:             PropTypes.string.isRequired,
  addModule:        PropTypes.func,
  dropModule:       PropTypes.func,
  isReadOnly:       PropTypes.bool.isRequired,
  setOpenCategory:  PropTypes.func.isRequired,
  libraryOpen:      PropTypes.bool.isRequired,  
};

export default DragSource('module', spec, collect)(Module);<|MERGE_RESOLUTION|>--- conflicted
+++ resolved
@@ -11,11 +11,8 @@
 import React from 'react'
 import PropTypes from 'prop-types'
 import { DragSource } from 'react-dnd';
-<<<<<<< HEAD
-import { getEmptyImage } from 'react-dnd-html5-backend'
-=======
+import { getEmptyImage } from 'react-dnd-html5-backend';
 import debounce from 'lodash/debounce';
->>>>>>> a555e3aa
 
 // TODO: gather all functions for dragging into one utility file
 const spec = {
@@ -67,14 +64,14 @@
   }
 
   itemClick(evt) {
-    if (!this.props.isReadOnly) 
+    if (!this.props.isReadOnly)
       this.props.addModule(this.props.id, {
         name: this.props.name,
         icon: this.props.icon
       });
     // collapse category after click when library is closed
-    if (!this.props.libraryOpen)     
-      this.props.setOpenCategory(null); 
+    if (!this.props.libraryOpen)
+      this.props.setOpenCategory(null);
   }
 
   componentDidMount() {
@@ -86,10 +83,10 @@
   }
 
   componentWillReceiveProps(newProps) {
-    if (newProps.isDragging !== this.props.isDragging 
+    if (newProps.isDragging !== this.props.isDragging
         && newProps.isDragging
         && !this.props.libraryOpen
-      ) 
+      )
       this.props.setOpenCategory(null);
   }
 
@@ -130,7 +127,7 @@
   dropModule:       PropTypes.func,
   isReadOnly:       PropTypes.bool.isRequired,
   setOpenCategory:  PropTypes.func.isRequired,
-  libraryOpen:      PropTypes.bool.isRequired,  
+  libraryOpen:      PropTypes.bool.isRequired,
 };
 
 export default DragSource('module', spec, collect)(Module);