import React from 'react'
import PropTypes from 'prop-types'
import * as propTypes from './propTypes'
import Tabs from './Tabs'
import { Trans } from '@lingui/macro'

const PaneSelect = React.memo(function PaneSelect ({ selectedPane, selectReportPane }) {
  return (
    <nav className={`pane-select selected-${selectedPane.pane}`}>
      <Tabs />
      <div className='report'>
        <button
          type='button'
          title='Report'
          onClick={selectReportPane}
          disabled={selectedPane.pane === 'report'}
        >
          <i className='icon icon-chart' />
<<<<<<< HEAD

          <Trans id='workflow.visibility.reportButton'>Report</Trans>

=======
          <Trans id='js.WorkflowEditor.PaneSelect.nav.report' description='This is a link to a report'>Report</Trans>
>>>>>>> c17fea9c
        </button>
      </div>
    </nav>
  )
})
PaneSelect.propTypes = {
  selectedPane: propTypes.selectedPane.isRequired,
  selectReportPane: PropTypes.func.isRequired // func() => undefined
}
export default PaneSelect<|MERGE_RESOLUTION|>--- conflicted
+++ resolved
@@ -16,13 +16,9 @@
           disabled={selectedPane.pane === 'report'}
         >
           <i className='icon icon-chart' />
-<<<<<<< HEAD
 
-          <Trans id='workflow.visibility.reportButton'>Report</Trans>
+          <Trans id='js.WorkflowEditor.PaneSelect.nav.report' description='This is a link to a report'>Report</Trans>
 
-=======
-          <Trans id='js.WorkflowEditor.PaneSelect.nav.report' description='This is a link to a report'>Report</Trans>
->>>>>>> c17fea9c
         </button>
       </div>
     </nav>
