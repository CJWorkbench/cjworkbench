--- conflicted
+++ resolved
@@ -356,11 +356,7 @@
           isZenMode={false}
           isZenModeAllowed={false}
           index={1}
-<<<<<<< HEAD
-          wfModule={{ id: 20, module: 'loadurl', is_collapsed: false, status: 'error', params: {}, secrets: {}, output_errors: [{ message: 'foo', quickFixes: [quickFix] }], files: [] }}
-=======
-          wfModule={{ id: 20, module: 'loadurl', is_collapsed: false, output_status: 'error', params: {}, secrets: {}, error: 'foo', files: [], quick_fixes: [quickFix] }}
->>>>>>> 3eafe69a
+          wfModule={{ id: 20, module: 'loadurl', is_collapsed: false, output_status: 'error', params: {}, secrets: {}, output_errors: [{ message: 'foo', quickFixes: [quickFix] }], files: [] }}
           isSelected
           isAfterSelected={false}
           onDragStart={jest.fn()}
@@ -431,11 +427,7 @@
             isZenMode={false}
             isZenModeAllowed={false}
             index={1}
-<<<<<<< HEAD
-            wfModule={{ id: 20, module: 'loadurl', is_collapsed: false, status: 'error', params: {}, secrets: {}, output_errors: [{ message: 'foo', quickFixes: [] }], files: [] }}
-=======
-            wfModule={{ id: 20, module: 'loadurl', is_collapsed: false, output_status: 'error', params: {}, secrets: {}, error: 'foo', files: [], quick_fixes: [] }}
->>>>>>> 3eafe69a
+            wfModule={{ id: 20, module: 'loadurl', is_collapsed: false, output_status: 'error', params: {}, secrets: {}, output_errors: [{ message: 'foo', quickFixes: [] }], files: [] }}
             isSelected
             isAfterSelected={false}
             onDragStart={jest.fn()}
