--- conflicted
+++ resolved
@@ -17,12 +17,8 @@
   // suggestions are not-yet-clicked.
   useEffect(() => setClickedQuickFix(false), [status, errors])
 
-<<<<<<< HEAD
   if (!errors.length) return null
-=======
-  if (!error && !quickFixes.length) return null
   if (status === 'busy' || status === 'unreachable') return null
->>>>>>> 3eafe69a
 
   return (
     <>
