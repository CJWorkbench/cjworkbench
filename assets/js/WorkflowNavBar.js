import React from 'react'
import PropTypes from 'prop-types'
import WfHamburgerMenu from './WfHamburgerMenu'
import UndoRedoButtons from './UndoRedoButtons'
import ConnectedEditableWorkflowName, { EditableWorkflowName } from './EditableWorkflowName'
import { goToUrl, timeDifference } from './utils'
import ShareButton from './ShareModal/ShareButton'
import { Trans } from '@lingui/macro'

function NoOp () {}

function LessonCourse ({ course }) {
  let path
  let title

  if (course) {
    path = '/courses/' + course.slug
    title = course.title
  } else {
    path = '/lessons'
    title = 'Training'
  }

  return (
    <div className='course'>
      <a href={path}>{title}</a>
    </div>
  )
}

function LessonWorkflowTitle ({ lesson }) {
  return (
    <div className='title-metadata-stack'>
      <LessonCourse course={lesson.course} />
      <EditableWorkflowName
        value={lesson.header.title}
        setWorkflowName={NoOp}
        isReadOnly
      />
    </div>
  )
}

function OwnedWorkflowTitleAndMetadata ({ isReadOnly, workflow }) {
  return (
    <div className='title-metadata-stack'>
      <ConnectedEditableWorkflowName isReadOnly={isReadOnly} />
      <ul className='metadata-container'>
        {!workflow.is_anonymous ? (
          <li className='attribution'>
            <span className='metadata'>by {workflow.owner_name.trim()}</span>
            <span className='separator'>-</span>
          </li>
        ) : null}
        <li>
          Updated {timeDifference(workflow.last_update, new Date())}
        </li>
        {(!isReadOnly && !workflow.is_anonymous) ? (
          <li>
            <span className='separator'>-</span>
            <ShareButton>
<<<<<<< HEAD
              {workflow.public ? <Trans>public</Trans> : <Trans>private</Trans>}
=======
              {workflow.public ? 'Public' : 'Private'}
>>>>>>> 3df31c74
            </ShareButton>
          </li>
        ) : null}
      </ul>
    </div>
  )
}

function WorkflowTitleAndMetadata ({ lesson, isReadOnly, workflow }) {
  if (lesson) {
    return (
      <LessonWorkflowTitle
        lesson={lesson}
      />
    )
  } else {
    return (
      <OwnedWorkflowTitleAndMetadata
        isReadOnly={isReadOnly}
        workflow={workflow}
      />
    )
  }
}

export default class WorkflowNavBar extends React.Component {
  static propTypes = {
    api: PropTypes.object.isRequired,
    workflow: PropTypes.object.isRequired,
    lesson: PropTypes.shape({
      course: PropTypes.shape({
        slug: PropTypes.string.isRequired,
        title: PropTypes.string.isRequired
      }), // optional -- no course means plain lesson
      header: PropTypes.shape({
        title: PropTypes.string.isRequired
      }).isRequired
    }), // optional -- no lesson means we're not in the "lessons" interface
    isReadOnly: PropTypes.bool.isRequired,
    loggedInUser: PropTypes.object // undefined if no user logged in
  }

  state = {
    spinnerVisible: false,
    isShareModalOpen: false
  }

  componentWillUnmount = () => {
    this.unmounted = true
  }

  undoRedo (verb) {
    // TODO use reducer for this, with a global "can't tell what's going to
    // change" flag instead of this.state.spinnerVisible.

    // Prevent keyboard shortcuts or mouse double-undoing.
    if (this.state.spinnerVisible) return

    this.setState({ spinnerVisible: true })
    this.props.api[verb](this.props.workflow.id)
      .then(() => {
        if (this.unmounted) return
        this.setState({ spinnerVisible: false })
      })
  }

  undo = () => {
    this.undoRedo('undo')
  }

  redo = () => {
    this.undoRedo('redo')
  }

  handleDuplicate = () => {
    if (!this.props.loggedInUser) {
      // user is NOT logged in, so navigate to sign in
      goToUrl('/account/login')
    } else {
      // user IS logged in: start spinner, make duplicate & navigate there
      this.setState({ spinnerVisible: true })

      this.props.api.duplicateWorkflow(this.props.workflow.id)
        .then(json => {
          goToUrl('/workflows/' + json.id)
        })
    }
  }

  render () {
    const { api, isReadOnly, loggedInUser, lesson, workflow } = this.props

    // menu only if there is a logged-in user
    let contextMenu
    if (loggedInUser) {
      contextMenu = (
        <WfHamburgerMenu
          workflowId={workflow.id}
          api={api}
          isReadOnly={isReadOnly}
          user={loggedInUser}
        />
      )
    } else {
      contextMenu = (
        <a href='/account/login' className='nav--link'>Sign in</a>
      )
    }

    const spinner = this.state.spinnerVisible ? (
      <div className='spinner-container'>
        <div className='spinner-l1'>
          <div className='spinner-l2'>
            <div className='spinner-l3' />
          </div>
        </div>
      </div>
    ) : null

    return (
      <React.Fragment>
        {spinner}
        <nav className='navbar'>
          <div className='navbar-elements'>
            <a href='/workflows/' className='logo-navbar'>
              <img className='image' src={`${window.STATIC_URL}images/logo.svg`} />
            </a>
            <WorkflowTitleAndMetadata
              lesson={lesson}
              isReadOnly={isReadOnly}
              workflow={workflow}
            />
            <div className='nav-buttons'>
              {isReadOnly ? null : (
                <UndoRedoButtons undo={this.undo} redo={this.redo} />
              )}
              <button name='duplicate' onClick={this.handleDuplicate}>Duplicate</button>
              {lesson ? null : (/* We haven't yet designed what it means to share a lesson workflow. */
                <ShareButton>Share</ShareButton>
              )}
              {contextMenu}
            </div>
          </div>
        </nav>
      </React.Fragment>
    )
  }
}<|MERGE_RESOLUTION|>--- conflicted
+++ resolved
@@ -59,11 +59,7 @@
           <li>
             <span className='separator'>-</span>
             <ShareButton>
-<<<<<<< HEAD
-              {workflow.public ? <Trans>public</Trans> : <Trans>private</Trans>}
-=======
-              {workflow.public ? 'Public' : 'Private'}
->>>>>>> 3df31c74
+              {workflow.public ? <Trans>Public</Trans> : <Trans>Private</Trans>}
             </ShareButton>
           </li>
         ) : null}
