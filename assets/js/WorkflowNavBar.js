import React from 'react'
import PropTypes from 'prop-types'
import WfHamburgerMenu from './WfHamburgerMenu'
import UndoRedoButtons from './UndoRedoButtons'
import ConnectedEditableWorkflowName, { EditableWorkflowName } from './EditableWorkflowName'
import { goToUrl, timeDifference } from './utils'
import ShareButton from './ShareModal/ShareButton'
import { Trans,t } from '@lingui/macro'
import { withI18n,I18n } from '@lingui/react'

function NoOp () {}

function LessonCourse ({ course }) {
  let path
  let title

  if (course) {
    path = '/courses/' + course.slug
    title = course.title
  } else {
    path = '/lessons'
    title = 'Training'
  }

  return (
    <div className='course'>
      <a href={path}>{title}</a>
    </div>
  )
}

function LessonWorkflowTitle ({ lesson }) {
  return (
    <div className='title-metadata-stack'>
      <LessonCourse course={lesson.course} />
      <EditableWorkflowName
        value={lesson.header.title}
        setWorkflowName={NoOp}
        isReadOnly
      />
    </div>
  )
}

const OwnedWorkflowTitleAndMetadata = withI18n()(function ({ i18n, isReadOnly, workflow }) {
  return (
    <div className='title-metadata-stack'>
      <ConnectedEditableWorkflowName isReadOnly={isReadOnly} />
      <ul className='metadata-container'>
        {!workflow.is_anonymous ? (
          <li className='attribution'>
            <span className='metadata'><Trans id='workflow.visibility.by'>by {workflow.owner_name.trim()}</Trans> </span>
            <span className='separator'>-</span>
          </li>
        ) : null}
        <li>
          <Trans id='workflow.last_updated' description="The parameter will contain something like '4h ago'">
            Updated {timeDifference(workflow.last_update, new Date(), i18n)}
          </Trans>
        </li>
        {(!isReadOnly && !workflow.is_anonymous) ? (
          <li>
            <span className='separator'>-</span>
            <ShareButton>
              {workflow.public ? <Trans id='workflow.visibility.public'>Public</Trans> : <Trans id='workflow.visibility.private'>Private</Trans>}
            </ShareButton>
          </li>
        ) : null}
      </ul>
    </div>
  )
})

function WorkflowTitleAndMetadata ({ lesson, isReadOnly, workflow }) {
  if (lesson) {
    return (
      <LessonWorkflowTitle
        lesson={lesson}
      />
    )
  } else {
    return (
      <OwnedWorkflowTitleAndMetadata
        isReadOnly={isReadOnly}
        workflow={workflow}
      />
    )
  }
}

export class WorkflowNavBar extends React.Component {
  static propTypes = {
     i18n: PropTypes.shape({
      // i18n object injected by LinguiJS withI18n()
      _: PropTypes.func.isRequired
    }),
    api: PropTypes.object.isRequired,
    workflow: PropTypes.object.isRequired,
    lesson: PropTypes.shape({
      course: PropTypes.shape({
        slug: PropTypes.string.isRequired,
        title: PropTypes.string.isRequired
      }), // optional -- no course means plain lesson
      header: PropTypes.shape({
        title: PropTypes.string.isRequired
      }).isRequired
    }), // optional -- no lesson means we're not in the "lessons" interface
    isReadOnly: PropTypes.bool.isRequired,
    loggedInUser: PropTypes.object // undefined if no user logged in
  }

  state = {
    spinnerVisible: false,
    isShareModalOpen: false
  }

  componentWillUnmount = () => {
    this.unmounted = true
  }

  undoRedo (verb) {
    // TODO use reducer for this, with a global "can't tell what's going to
    // change" flag instead of this.state.spinnerVisible.

    // Prevent keyboard shortcuts or mouse double-undoing.
    if (this.state.spinnerVisible) return

    this.setState({ spinnerVisible: true })
    this.props.api[verb](this.props.workflow.id)
      .then(() => {
        if (this.unmounted) return
        this.setState({ spinnerVisible: false })
      })
  }

  undo = () => {
    this.undoRedo('undo')
  }

  redo = () => {
    this.undoRedo('redo')
  }

  handleDuplicate = () => {
    if (!this.props.loggedInUser) {
      // user is NOT logged in, so navigate to sign in
      goToUrl('/account/login')
    } else {
      // user IS logged in: start spinner, make duplicate & navigate there
      this.setState({ spinnerVisible: true })

      this.props.api.duplicateWorkflow(this.props.workflow.id)
        .then(json => {
          goToUrl('/workflows/' + json.id)
        })
    }
  }

  render () {
    const { api, isReadOnly, loggedInUser, lesson, workflow, i18n } = this.props

    // menu only if there is a logged-in user
    let contextMenu
    if (loggedInUser) {
      contextMenu = (
        <WfHamburgerMenu
          workflowId={workflow.id}
          api={api}
          isReadOnly={isReadOnly}
          user={loggedInUser}
        />
      )
    } else {
      contextMenu = (
        <a href='/account/login' className='nav--link'>{i18n._(t('workflow.signin')`Sign in`)}</a>
      )
    }

    const spinner = this.state.spinnerVisible ? (
      <div className='spinner-container'>
        <div className='spinner-l1'>
          <div className='spinner-l2'>
            <div className='spinner-l3' />
          </div>
        </div>
      </div>
    ) : null

    return (
      <>
        {spinner}
        <nav className='navbar'>
          <div className='navbar-elements'>
            <a href='/workflows/' className='logo-navbar'>
              <img className='image' src={`${window.STATIC_URL}images/logo.svg`} />
            </a>
            <WorkflowTitleAndMetadata
              lesson={lesson}
              isReadOnly={isReadOnly}
              workflow={workflow}
            />
            <div className='nav-buttons'>
              {isReadOnly ? null : (
                <UndoRedoButtons undo={this.undo} redo={this.redo} />
              )}
<<<<<<< HEAD
              <button name='duplicate' onClick={this.handleDuplicate}><Trans id='workflow.visibility.duplicate'>Duplicate</Trans></button>
              {lesson ? null : (/* We haven't yet designed what it means to share a lesson workflow. */
                <ShareButton><Trans id='workflow.visibility.share'>Share</Trans></ShareButton>
=======
              <button name='duplicate' onClick={this.handleDuplicate}>{i18n._(t('workflow.visibility.duplicate')`Duplicate`)}</button>
              {lesson ? null : (/* We haven't yet designed what it means to share a lesson workflow. */
                <ShareButton>{i18n._(t('workflow.visibility.share')`Share`)}</ShareButton>
>>>>>>> ef9baa84
              )}
              {contextMenu}
            </div>
          </div>
        </nav>
      </>
    )
  }
}
export default withI18n()(WorkflowNavBar);<|MERGE_RESOLUTION|>--- conflicted
+++ resolved
@@ -203,15 +203,9 @@
               {isReadOnly ? null : (
                 <UndoRedoButtons undo={this.undo} redo={this.redo} />
               )}
-<<<<<<< HEAD
-              <button name='duplicate' onClick={this.handleDuplicate}><Trans id='workflow.visibility.duplicate'>Duplicate</Trans></button>
-              {lesson ? null : (/* We haven't yet designed what it means to share a lesson workflow. */
-                <ShareButton><Trans id='workflow.visibility.share'>Share</Trans></ShareButton>
-=======
               <button name='duplicate' onClick={this.handleDuplicate}>{i18n._(t('workflow.visibility.duplicate')`Duplicate`)}</button>
               {lesson ? null : (/* We haven't yet designed what it means to share a lesson workflow. */
                 <ShareButton>{i18n._(t('workflow.visibility.share')`Share`)}</ShareButton>
->>>>>>> ef9baa84
               )}
               {contextMenu}
             </div>
