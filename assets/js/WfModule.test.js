import React from 'react'
<<<<<<< HEAD
import { WfModule } from './wfmodule/WfModule'
=======
import { WfModule } from './WfModule'
import { okResponseMock } from './utils'
>>>>>>> a555e3aa
import { mount } from 'enzyme'

describe('WfModule, not read-only mode', () => {

  let wrapper;
  let props;
  let mockApi;

  // A mock module that looks like LoadURL
  var wf_module = {
    'id' : 999,
    'notes': [],
    'parameter_vals': [
      {
        'id': 100,
        'parameter_spec': {
          'id_name': 'url',
          'type': 'string'
        }
      },
      {
        'id': 101,
        'parameter_spec': {
          'id_name': 'version_select',
          'type': 'custom'
        }
      }
    ],
    'module_version' : {
      'module' : {
        'id_name' : 'loadurl'
      },
    }
  };


  beforeEach(() => {
    // Reset mock functions before each test
    mockApi = {
      'postParamEvent' : okResponseMock(),
      'onParamChanged' : okResponseMock()
    };

    props = {
        'data-isReadOnly': false,
        'data-wfmodule': wf_module,
        'data-changeParam': mockApi.onParamChanged,
        'data-removeModule':  () => {} ,
        'data-revision': 707,
        'data-selected': true,
        'data-api': mockApi,
        'connectDragSource': jest.fn(),
        'connectDropTarget': jest.fn(),
        'focusModule': jest.fn(),
        'startDrag' : jest.fn(),
        'stopDrag' : jest.fn()      
      };

    wrapper = mount(
      <WfModule
        {...props}
      />
    )
  });

  it('Renders and calls functions on componentDidMount and render', () => {
    expect(wrapper).toMatchSnapshot();
    expect(props.connectDragSource.mock.calls.length).toBe(1);
    expect(props.connectDropTarget.mock.calls.length).toBe(1);
    expect(props.focusModule.mock.calls.length).toBe(1);
  });

});<|MERGE_RESOLUTION|>--- conflicted
+++ resolved
@@ -1,10 +1,6 @@
 import React from 'react'
-<<<<<<< HEAD
 import { WfModule } from './wfmodule/WfModule'
-=======
-import { WfModule } from './WfModule'
 import { okResponseMock } from './utils'
->>>>>>> a555e3aa
 import { mount } from 'enzyme'
 
 describe('WfModule, not read-only mode', () => {
@@ -60,7 +56,7 @@
         'connectDropTarget': jest.fn(),
         'focusModule': jest.fn(),
         'startDrag' : jest.fn(),
-        'stopDrag' : jest.fn()      
+        'stopDrag' : jest.fn()
       };
 
     wrapper = mount(
