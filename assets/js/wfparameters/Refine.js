--- conflicted
+++ resolved
@@ -356,6 +356,7 @@
         if(this.state.showColError) {
             return (
                 <div>
+                    <br />
                     <UncontrolledAlert color={'danger'}>
                         Previously selected column was deleted. Please select another column.
                     </UncontrolledAlert>
@@ -369,12 +370,7 @@
         const componentContent = this.renderHistogram();
         return (
             <div>
-<<<<<<< HEAD
                 {componentContent}
-                <br />
-=======
-                {this.state.histogramLoaded ? histogramComponent : ''}
->>>>>>> be67f227
             </div>
         )
     }
