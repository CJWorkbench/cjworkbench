/* global describe, it, expect, jest */
import React from 'react'
import { mount } from 'enzyme'
import { jsonResponseMock, sleep, tick } from './test-utils'
import TableView, { NRowsPerPage, FetchTimeout } from './TableView'
import DataGrid from './DataGrid'

jest.mock('./UpdateTableAction')
import { sortDirectionAsc, sortDirectionDesc, sortDirectionNone, updateTableActionModule } from './UpdateTableAction'

describe('TableView', () => {
  const defaultProps = {
    resizing: false,
    showColumnLetter: false,
    isReadOnly: false,
  }

  beforeEach(() => {
    updateTableActionModule.mockReset()
  })

  // Mocks json response (promise) returning part of a larger table
  function makeRenderResponse (start, end, totalRows) {
    let nRows = end - start - 1
    let data = {
      total_rows: totalRows,
      start_row: start,
      end_row: end,
      columns: ["a", "b", "c"],
      column_types: ["Number", "Number", "Number"],
      rows: Array(nRows).fill({
        "a": '1',
        "b": '2',
        "c": '3',
      })
    }
    return jsonResponseMock(data)
  }


  it('Fetches, renders, edits cells, sorts columns, reorders columns, duplicates column', (done) => {
    const api = {
      render: makeRenderResponse(0, 3, 1000)
    }

    const tree = mount(
      <TableView {...defaultProps} selectedWfModuleId={100} lastRelevantDeltaId={1} api={api} isReadOnly={false}/>
    )

    // wait for promise to resolve, then see what we get
    setImmediate(() => {
      // should have called API for its data, and loaded it
      expect(api.render).toHaveBeenCalledWith(100, 0, NRowsPerPage + 1)

      // Header etc should be here
      expect(tree.find('.outputpane-header')).toHaveLength(1)
      expect(tree.find('.outputpane-data')).toHaveLength(1)

      // Row count should have a comma
      let headerText = tree.find('.outputpane-header').text()
      expect(headerText).toContain('1,000');  

      // Test calls to UpdateTableAction
      // Don't call updateTableActionModule if the cell value has not changed
      tree.instance().onEditCell(0, 'c', '3')
      expect(updateTableActionModule).not.toHaveBeenCalled()
      // Do call updateTableActionModule if the cell value has changed
      tree.instance().onEditCell(1, 'b', '1000')

      expect(updateTableActionModule).toHaveBeenCalledWith(100, 'editcells', false, { row: 1, col: 'b', value: '1000' })

      // Calls updateTableActionModule for sorting
      tree.instance().setDropdownAction('sort-from-table', false, {columnKey: 'a', sortType: 'Number', sortDirection: sortDirectionAsc})
      expect(updateTableActionModule).toHaveBeenCalledWith(100, 'sort-from-table', false, {columnKey: 'a', sortType: 'Number', sortDirection: sortDirectionAsc})

      // Calls updateTableActionModule for duplicating column
      tree.instance().setDropdownAction('duplicate-column', false, {columnKey: 'a'})
      expect(updateTableActionModule).toHaveBeenCalledWith(100, 'duplicate-column', false, {columnKey: 'a'})

      // Calls updateTableActionModule for filtering column
      tree.instance().setDropdownAction('filter', true, {columnKey: 'a'})
      expect(updateTableActionModule).toHaveBeenCalledWith(100, 'filter', true, {columnKey: 'a'})

      // Calls updateTableActionModule for drop column
      tree.instance().setDropdownAction('selectcolumns', false, {columnKey: 'a'})
      expect(updateTableActionModule).toHaveBeenCalledWith(100, 'selectcolumns', false, {columnKey: 'a'})

      // Calls updateTableActionModule for column reorder
      // TODO uncomment!
      // tree.find(DataGrid).instance().onDropColumnIndexAtIndex(0, 1)
      // expect(updateTableActionModule).toHaveBeenCalledWith(100, 'reorder-columns', false, { column: 'a', from: 0, to: 1 })

      done()
    })
  })

  it('blanks table when no module id', () => {
    const tree = mount(
<<<<<<< HEAD
      <TableView {...defaultProps} selectedWfModuleId={undefined} lastRelevantDeltaId={1} api={{}} isReadOnly={false}/>
    );
    tree.update();
=======
      <TableView {...defaultProps} selectedWfModuleId={undefined} revision={1} api={{}} isReadOnly={false}/>
    )
    tree.update()
>>>>>>> 8fa28f5e

    expect(tree.find('.outputpane-header')).toHaveLength(1)
    expect(tree.find('.outputpane-data')).toHaveLength(1)
  })

  it('lazily loads rows as needed', async () => {
    const totalRows = 100000
    const api = {
      render: makeRenderResponse(0, 201, totalRows) // response to expected first call
    }

    const wrapper = mount(
      <TableView
        {...defaultProps}
        selectedWfModuleId={100}
        lastRelevantDeltaId={1}
        api={api}
        isReadOnly={false}
      />
    )

    // Should load 0..initialRows at first
    expect(api.render).toHaveBeenCalledWith(100, 0, 201)

    await tick() // let rows load

    // force load by reading past initialRows
    api.render = makeRenderResponse(412, 613, totalRows)
    const row = wrapper.instance().getRow(412)

    // a row we haven't loaded yet should be blank
    expect(row).toEqual({ '': '', ' ': '', '  ': '', '   ': '' })

    await sleep(FetchTimeout + 1) // let rows load again
    expect(api.render).toHaveBeenCalledWith(100, 412, 613)
  })

  it('keeps previous rows when loading new rows', async () => {
    const data1 = {
      total_rows: 2,
      start_row: 0,
      end_row: 2,
      columns: [ 'A', 'B' ],
      column_types: [ 'Number', 'Number' ],
      rows: [
        { 'A': 1, 'B': 2 },
        { 'A': 3, 'B': 4 }
      ]
    }

    const data2 = {
      ...data1,
      columns: [ 'C', 'D' ],
      rows: [
        { 'C': 5, 'D': 6 },
        { 'C': 7, 'D': 8 }
      ]
    }

    const render = jest.fn()
      .mockReturnValueOnce(Promise.resolve(data1))
      .mockReturnValueOnce(Promise.resolve(data2))

    const api = { render }

    const wrapper = mount(
      <TableView
        {...defaultProps}
        selectedWfModuleId={100}
        revision={1}
        api={api}
        isReadOnly={false}
      />
    )
    await tick()

    expect(wrapper.text()).toMatch(/JSON FEED.*A.*B/)
    expect(wrapper.text()).toMatch(/3.*4/)

    wrapper.setProps({
      selectedWfModuleId: 101,
      revision: 2
    })
    wrapper.update()
    // Previous data remains
    expect(wrapper.text()).toMatch(/A.*B/)
    expect(wrapper.text()).toMatch(/3.*4/)

    await tick()
    wrapper.update()

    // Now it's new data
    expect(api.render).toHaveBeenCalledWith(101, 0, 201)
    expect(wrapper.text()).toMatch(/JSON FEED.*C.*D/)
    expect(wrapper.text()).toMatch(/5.*7/)
  })

  it('passes the the right sortColumn, sortDirection to DataGrid', (done) => {
    const testData = {
      total_rows: 2,
      start_row: 0,
      end_row: 2,
      columns: ["a", "b", "c"],
      rows: [
        {
          "a": "1",
          "b": "2",
          "c": "3"
        },
        {
          "a": "4",
          "b": "5",
          "c": "6"
        }
      ],
      column_types: ['Number', 'Number', 'Number']
    }

    const api = {
      render: jsonResponseMock(testData),
    }

    // Try a mount with the sort module selected, should have sortColumn and sortDirection
    const tree = mount(
      <TableView
          {...defaultProps}
          lastRelevantDeltaId={1}
          selectedWfModuleId={100}
          api={api}
          setBusySpinner={jest.fn()}
          isReadOnly={false}
          sortColumn={'b'}
          sortDirection={sortDirectionDesc}
      />
    )

    setImmediate(() => {
      tree.update()
      const dataGrid = tree.find(DataGrid)
      expect(dataGrid.prop('sortColumn')).toBe('b')
      expect(dataGrid.prop('sortDirection')).toBe(sortDirectionDesc)
      done()
    })
  })

  it('passes the the right showLetter prop to DataGrid', (done) => {
    const testData = {
      total_rows: 2,
      start_row: 0,
      end_row: 2,
      columns: ["a", "b", "c"],
      rows: [
        {
          "a": "1",
          "b": "2",
          "c": "3"
        },
        {
          "a": "4",
          "b": "5",
          "c": "6"
        }
      ],
      column_types: ['Number', 'Number', 'Number']
    }

    const api = {
      render: jsonResponseMock(testData),
    }

    const NON_SHOWLETTER_ID = 28
    const SHOWLETTER_ID = 135

    // Try a mount with the formula module selected, should show letter
    const tree = mount(
      <TableView
          {...defaultProps}
          showColumnLetter={true}
          lastRelevantDeltaId={1}
          selectedWfModuleId={100}
          api={api}
          setBusySpinner={jest.fn()}
      />
    )
    setImmediate(() => {
      tree.update()
      const dataGrid = tree.find(DataGrid)
      expect(dataGrid).toHaveLength(1)
      expect(dataGrid.prop('showLetter')).toBe(true)
      done()
    })
  })
})<|MERGE_RESOLUTION|>--- conflicted
+++ resolved
@@ -96,15 +96,9 @@
 
   it('blanks table when no module id', () => {
     const tree = mount(
-<<<<<<< HEAD
       <TableView {...defaultProps} selectedWfModuleId={undefined} lastRelevantDeltaId={1} api={{}} isReadOnly={false}/>
-    );
-    tree.update();
-=======
-      <TableView {...defaultProps} selectedWfModuleId={undefined} revision={1} api={{}} isReadOnly={false}/>
     )
     tree.update()
->>>>>>> 8fa28f5e
 
     expect(tree.find('.outputpane-header')).toHaveLength(1)
     expect(tree.find('.outputpane-data')).toHaveLength(1)
@@ -174,7 +168,7 @@
       <TableView
         {...defaultProps}
         selectedWfModuleId={100}
-        revision={1}
+        lastRelevantDeltaId={1}
         api={api}
         isReadOnly={false}
       />
@@ -186,7 +180,7 @@
 
     wrapper.setProps({
       selectedWfModuleId: 101,
-      revision: 2
+      lastRelevantDeltaId: 2
     })
     wrapper.update()
     // Previous data remains
