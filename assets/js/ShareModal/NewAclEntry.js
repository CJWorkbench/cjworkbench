import React from 'react'
import PropTypes from 'prop-types'
import { Trans } from '@lingui/macro'

export default class NewAclEntry extends React.PureComponent {
  static propTypes = {
    ownerEmail: PropTypes.string.isRequired,
    updateAclEntry: PropTypes.func.isRequired // func(email, canEdit) => undefined
  }

  emailRef = React.createRef()

  // No state: we're using uncontrolled components, because the logic is so
  // simple. If you're adding new features, consider switching to controlled
  // components.
  // https://reactjs.org/docs/uncontrolled-components.html

  handleSubmit = (ev) => {
    // onSubmit() is only called after <form> passes validation -- meaning
    // email address is valid
    const email = this.emailRef.current.value

    if (email !== this.props.ownerEmail) {
      this.props.updateAclEntry(email, false)
    }

    // Reset the input, so the user can enter another email. (It should retain
    // focus.)
    this.emailRef.current.value = ''

    ev.preventDefault() // don't let the browser change URL etc.
    ev.stopPropagation()
  }

  render () {
    // Uncontrolled form -- we'll use HTML5 validation, with its :valid and
    // :invalid classes.
    return (
      <form className='new-acl-entry input-group' onSubmit={this.handleSubmit}>
        <input className='form-control' type='email' name='email' ref={this.emailRef} required placeholder='user@example.org' />
        <div className='input-group-append'>
<<<<<<< HEAD
          <button type='submit' className='btn btn-outline-secondary'><Trans id='workflow.visibility.grandAccess'>Grant access</Trans></button>
=======
          <button type='submit' className='btn btn-outline-secondary'><Trans id='workflow.visibility.grantAccess'>Grant access</Trans></button>
>>>>>>> a75b04af
        </div>
      </form>
    )
  }
}<|MERGE_RESOLUTION|>--- conflicted
+++ resolved
@@ -39,11 +39,7 @@
       <form className='new-acl-entry input-group' onSubmit={this.handleSubmit}>
         <input className='form-control' type='email' name='email' ref={this.emailRef} required placeholder='user@example.org' />
         <div className='input-group-append'>
-<<<<<<< HEAD
-          <button type='submit' className='btn btn-outline-secondary'><Trans id='workflow.visibility.grandAccess'>Grant access</Trans></button>
-=======
           <button type='submit' className='btn btn-outline-secondary'><Trans id='workflow.visibility.grantAccess'>Grant access</Trans></button>
->>>>>>> a75b04af
         </div>
       </form>
     )
