--- conflicted
+++ resolved
@@ -1,9 +1,5 @@
 /* global describe, it, expect, jest */
 import React from 'react'
-<<<<<<< HEAD
-// import { mount } from 'enzyme'
-=======
->>>>>>> a75b04af
 import { mountWithI18n } from '../i18n/test-utils'
 import { Provider } from 'react-redux'
 import { mockStore, tick } from '../test-utils'
