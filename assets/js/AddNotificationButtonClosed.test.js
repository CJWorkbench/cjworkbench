/**
 * Testing Stories:
 * -Renders icon
 * -Mouse events on icon will show/hide full card
 * -Icon and card can be dragged
<<<<<<< HEAD
 * -Click on button will find data-loading module and update notifications
=======
 *
>>>>>>> 315a5fcf
 */

import React from 'react'
import AddNotificationButtonClosed  from './AddNotificationButtonClosed'
import { mount } from 'enzyme'
import HTML5Backend from 'react-dnd-html5-backend'
import { DragDropContextProvider } from 'react-dnd'
var reducer = require("./workflow-reducer");

describe('AddNotificationButtonClosed ', () => {

<<<<<<< HEAD
  var wrapper;  
  var mockSetOpenCategory;
  var notificationsOn;
  var notificationsOff;

  beforeEach(() => {
      notificationsOff = jest.fn().mockReturnValue({
         workflow: {
             wf_modules: [
                 {
                     id: 1,
                     notifications: false,
                     module_version: {
                         module: {
                             loads_data: true
                         }
                     }
                 },
                 {
                     id: 2,
                     notifications: false,
                     module_version: {
                         module: {
                             loads_data: false
                         }
                     }
                 }
             ]
         }
      });

      notificationsOn = jest.fn().mockReturnValue({
         workflow: {
             wf_modules: [
                 {
                     id: 1,
                     notifications: true,
                     module_version: {
                         module: {
                             loads_data: true
                         }
                     }
                 },
                 {
                     id: 2,
                     notifications: false,
                     module_version: {
                         module: {
                             loads_data: false
                         }
                     }
                 }
             ]
         }
      });

      reducer.store = {
          getState: notificationsOff,
          dispatch: jest.fn()
      };
      reducer.updateWfModuleAction = jest.fn();

      mockSetOpenCategory = jest.fn();

      wrapper = mount(
          <DragDropContextProvider backend={HTML5Backend}>
              <AddNotificationButtonClosed setOpenCategory={mockSetOpenCategory}/>
          </DragDropContextProvider>
      );
  });
  afterEach(() => wrapper.unmount());    
=======
  var wrapper;
  var setOpenCategory = () => {};

  beforeEach(() => wrapper = mount(
    <DragDropContextProvider backend={HTML5Backend}>
      <AddNotificationButtonClosed setOpenCategory={setOpenCategory}/>
    </DragDropContextProvider>
  ));
  afterEach(() => wrapper.unmount());
>>>>>>> 315a5fcf

  it('Renders', () => {
    expect(wrapper).toMatchSnapshot();
    // find matching icon
    expect(wrapper.find('.icon-notification')).toHaveLength(1);
  });

  it('Mouse events on icon will show/hide full card', () => {
    let icon = wrapper.find('.notification-button-closed');
    let popout = wrapper.find('.alert-closed-ML');
    // check that card not displayed initially (governed by 'display' property)
    expect(popout.props().style).toEqual({display:'none'});
    // simulate mouse enter
    icon.simulate('mouseEnter');
    expect(mockSetOpenCategory.mock.calls.length).toBe(1);
    // look for card display
    expect(popout.props().style).toEqual({display:'block'});
    // simulate mouse leave
    icon.simulate('mouseLeave');
    // check that card not displayed again
    expect(popout.props().style).toEqual({display:'none'});
  });

<<<<<<< HEAD
  it('Finds correct wfmodule on click and dispatches change to notifications', () => {
      let icon = wrapper.find('.notification-button-closed');
      icon.simulate('click');
      expect(reducer.store.getState.mock.calls.length).toBe(1);
      expect(reducer.store.dispatch.mock.calls.length).toBe(1);
      expect(reducer.updateWfModuleAction.mock.calls[0][0]).toBe(1); //Should have found wfmodule id 1
      expect(reducer.updateWfModuleAction.mock.calls[0][1].notifications).toBe(true);

      reducer.store.getState = notificationsOn; // Set notifications to "on" to test that we do't make the API call a second time

      icon.simulate('click');
      expect(reducer.updateWfModuleAction.mock.calls.length).toBe(1);
  });

  it('Card is draggable', () => { 
=======
  it('Card is draggable', () => {
>>>>>>> 315a5fcf
    // search for property on the component that indicates drag-ability
    expect( Object.keys(wrapper.find('AddNotificationButtonClosed').props()).includes('connectDragSource') ).toBe(true);
  });
});<|MERGE_RESOLUTION|>--- conflicted
+++ resolved
@@ -3,11 +3,8 @@
  * -Renders icon
  * -Mouse events on icon will show/hide full card
  * -Icon and card can be dragged
-<<<<<<< HEAD
  * -Click on button will find data-loading module and update notifications
-=======
  *
->>>>>>> 315a5fcf
  */
 
 import React from 'react'
@@ -19,7 +16,6 @@
 
 describe('AddNotificationButtonClosed ', () => {
 
-<<<<<<< HEAD
   var wrapper;  
   var mockSetOpenCategory;
   var notificationsOn;
@@ -90,18 +86,7 @@
           </DragDropContextProvider>
       );
   });
-  afterEach(() => wrapper.unmount());    
-=======
-  var wrapper;
-  var setOpenCategory = () => {};
-
-  beforeEach(() => wrapper = mount(
-    <DragDropContextProvider backend={HTML5Backend}>
-      <AddNotificationButtonClosed setOpenCategory={setOpenCategory}/>
-    </DragDropContextProvider>
-  ));
   afterEach(() => wrapper.unmount());
->>>>>>> 315a5fcf
 
   it('Renders', () => {
     expect(wrapper).toMatchSnapshot();
@@ -125,7 +110,6 @@
     expect(popout.props().style).toEqual({display:'none'});
   });
 
-<<<<<<< HEAD
   it('Finds correct wfmodule on click and dispatches change to notifications', () => {
       let icon = wrapper.find('.notification-button-closed');
       icon.simulate('click');
@@ -141,9 +125,6 @@
   });
 
   it('Card is draggable', () => { 
-=======
-  it('Card is draggable', () => {
->>>>>>> 315a5fcf
     // search for property on the component that indicates drag-ability
     expect( Object.keys(wrapper.find('AddNotificationButtonClosed').props()).includes('connectDragSource') ).toBe(true);
   });
