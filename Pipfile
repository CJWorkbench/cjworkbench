[[source]]
url = "https://pypi.python.org/simple"
verify_ssl = true
name = "pypi"

[packages]
aiohttp = "==3.2.1"
"beautifulsoup4" = "==4.6.0"
channels = "==2.1.1"
django = "==1.11"
"django-allauth" = "==0.36.0"
"django-polymorphic" = "==1.3"
djangorestframework = "==3.5.4"
"django-user-accounts" = "==2.0.3"
"django-webpack-loader" = "==0.4.1"
formulas = {git = "https://github.com/CJWorkbench/formulas.git"}
gitpython = "==2.1.3"
"html5lib" = "==1.0.1"
"httplib2" = "==0.10.3"
jsonpickle = "==0.9.5"
lxml = "==4.2.1"
<<<<<<< HEAD
numpy = "==1.11.3"
=======
numpy = "==1.14.5"
"oauth2client" = {git = "https://github.com/CJWorkbench/oauth2client.git"}
>>>>>>> f374713c
pandas = ">=0.23.0"
"psycopg2" = "==2.7.1"
"python-intercom" = "==3.1.0"
"sendgrid-django" = "==4.0.4"
tweepy = "==3.5.0"
xlrd = "==1.0.0"
pyarrow = "==0.8.0"
nltk = "*"
requests = "*"
requests-oauthlib = "*"
pyjwt = "*"

[dev-packages]
mock = "==2.0.0"
"requests-mock" = "==1.3.0"
"capybara-py" = "*"
aiounittest = "*"
selenium = "*"

[requires]
python_version = "3.6"<|MERGE_RESOLUTION|>--- conflicted
+++ resolved
@@ -19,12 +19,7 @@
 "httplib2" = "==0.10.3"
 jsonpickle = "==0.9.5"
 lxml = "==4.2.1"
-<<<<<<< HEAD
-numpy = "==1.11.3"
-=======
 numpy = "==1.14.5"
-"oauth2client" = {git = "https://github.com/CJWorkbench/oauth2client.git"}
->>>>>>> f374713c
 pandas = ">=0.23.0"
 "psycopg2" = "==2.7.1"
 "python-intercom" = "==3.1.0"
