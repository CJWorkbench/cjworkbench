--- conflicted
+++ resolved
@@ -1,11 +1,7 @@
 {
     "_meta": {
         "hash": {
-<<<<<<< HEAD
-            "sha256": "a3caeedff4d93bafc1d1e0fbe2ca8351997e3d9676be6a8c519272946e26cbc8"
-=======
-            "sha256": "411c03ae12bc3c4e0e656d9089a917b34ee73dd41ddbfbaaba0b85540b07cce6"
->>>>>>> 176058c6
+            "sha256": "334b85ac68142ea351622dae16d4627fdbc0771b931d1784d85c6d5df6074959"
         },
         "pipfile-spec": 6,
         "requires": {
@@ -144,7 +140,6 @@
         },
         "boto3": {
             "hashes": [
-<<<<<<< HEAD
                 "sha256:3f02c5ec585fe0c7c843026f0f3db3a7bb98a830072b0eb151456ed07ba8e46d",
                 "sha256:435fc7220e76894228f9ceebc19ab226de78f515652f8643e3e22581a7e08ed7"
             ],
@@ -157,20 +152,6 @@
                 "sha256:75c759fcd89c4b2c717b40c2bd43915716bf15cfb7fb5bfccdc9bd9f697ac75f"
             ],
             "version": "==1.14.17"
-=======
-                "sha256:0b9dc594e16a96ed7c6f37e1563ab3f113f130b3cc79efe8eea43097bf87fccb",
-                "sha256:e48ff93a3b6424c65675e1cbe08f7f3245b0128d1c27115cdcf51d432e9767d6"
-            ],
-            "index": "pypi",
-            "version": "==1.11.15"
-        },
-        "botocore": {
-            "hashes": [
-                "sha256:2538065f9f5023eae3607e78fc5d8c595c9173ec02bc92410652078617c44ac1",
-                "sha256:554231b1690c8521e05a41e50184e43d62941fdf9351e658aea894649b879985"
-            ],
-            "version": "==1.14.15"
->>>>>>> 176058c6
         },
         "cchardet": {
             "hashes": [
