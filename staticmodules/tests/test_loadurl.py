import contextlib
import gzip
from http.server import HTTPServer, BaseHTTPRequestHandler
import io
import itertools
from pathlib import Path
import threading
from typing import ContextManager
import unittest
import zlib
import pyarrow
from cjwkernel.pandas.http import httpfile
from cjwkernel.util import tempfile_context
from cjwkernel.tests.util import assert_arrow_table_equals, parquet_file
from cjwkernel.types import (
    ArrowTable,
    FetchResult,
    I18nMessage,
    RenderError,
    RenderResult,
)
from staticmodules.loadurl import fetch_arrow, render_arrow
from .util import MockHttpResponse, MockParams

TestDataPath = Path(__file__).parent / "test_data"

XLSX_MIME_TYPE = "application/vnd.openxmlformats-officedocument.spreadsheetml.sheet"
P = MockParams.factory(url="", has_header=True)


@contextlib.contextmanager
def fetch(url: str = "", has_header: bool = True) -> ContextManager[FetchResult]:
    with tempfile_context(prefix="output-") as output_path:
        yield fetch_arrow(
            {"url": url, "has_header": has_header}, {}, None, None, output_path
        )


class FetchTests(unittest.TestCase):
    def setUp(self):
        super().setUp()
        self.http_requestlines = []
        self.mock_http_response = None

        class Handler(BaseHTTPRequestHandler):
            def do_GET(self2):
                self.http_requestlines.append(self2.requestline)
                r = self.mock_http_response
                if hasattr(r, "__next__"):
                    r = next(r)
                if r is None:
                    raise RuntimeError("Tests must overwrite self.mock_http_response")

                self2.send_response_only(r.status_code)
                for header, value in r.headers:
                    self2.send_header(header, value)
                self2.end_headers()
                write = self2.wfile.write
                if isinstance(r.body, list):
                    # chunked encoding
                    for chunk in r.body:
                        write(("%x\r\n" % len(chunk)).encode("ascii"))
                        write(chunk)
                        write(b"\r\n")
                    write(b"0\r\n\r\n")
                else:
                    # just write the bytes
                    write(r.body)

        self.server = HTTPServer(("127.0.0.1", 0), Handler)
        self.server_thread = threading.Thread(
            target=self.server.serve_forever, kwargs={"poll_interval": 0.005}
        )
        self.server_thread.setDaemon(True)
        self.server_thread.start()

    def tearDown(self):
        self.server.shutdown()
        self.server_thread.join()
        super().tearDown()

    def build_url(self, path: str) -> str:
        """
        Build a URL that points to our HTTP server.
        """
        return "http://%s:%d%s" % (*self.server.server_address, path)

    def test_fetch_csv(self):
        body = b"A,B\nx,y\nz,a"
        url = self.build_url("/path/to.csv")
        self.mock_http_response = MockHttpResponse.ok(
            body, [("Content-Type", "text/csv; charset=utf-8")]
        )
        with fetch(url) as result:
            self.assertEqual(result.errors, [])
            with httpfile.read(result.path) as (body_path, url, headers):
                self.assertEqual(body_path.read_bytes(), body)
                self.assertEqual(
                    headers,
                    "Content-Type: text/csv; charset=utf-8\r\nContent-Length: 11\r\n",
                )

    def test_fetch_gzip_encoded_csv(self):
        body = b"A,B\nx,y\nz,a"
        url = self.build_url("/path/to.csv.gz")
        self.mock_http_response = MockHttpResponse.ok(
            gzip.compress(body),
            [("Content-Type", "text/csv; charset=utf-8"), ("Content-Encoding", "gzip")],
        )
        with fetch(url) as result:
            self.assertEqual(result.errors, [])
            with httpfile.read(result.path) as (body_path, url, headers):
                self.assertEqual(body_path.read_bytes(), body)

    def test_fetch_deflate_encoded_csv(self):
        body = b"A,B\nx,y\nz,a"
        url = self.build_url("/path/to.csv.gz")
        self.mock_http_response = MockHttpResponse.ok(
            zlib.compress(body),
            [
                ("Content-Type", "text/csv; charset=utf-8"),
                ("Content-Encoding", "deflate"),
            ],
        )
        with fetch(url) as result:
            self.assertEqual(result.errors, [])
            with httpfile.read(result.path) as (body_path, url, headers):
                self.assertEqual(body_path.read_bytes(), body)

    def test_fetch_chunked_csv(self):
        self.mock_http_response = MockHttpResponse.ok(
            [b"A,B\nx", b",y\nz,", b"a"], [("Content-Type", "text/csv; charset=utf-8")]
        )
        url = self.build_url("/path/to.csv.chunks")
        with fetch(url) as result:
            self.assertEqual(result.errors, [])
            with httpfile.read(result.path) as (body_path, url, headers):
                self.assertEqual(body_path.read_bytes(), b"A,B\nx,y\nz,a")

    def test_fetch_http_404(self):
        self.mock_http_response = MockHttpResponse(404, [("Content-Length", 0)])
        url = self.build_url("/not-found")
        with fetch(url) as result:
            self.assertEqual(result.path.read_bytes(), b"")
            self.assertEqual(
                result.errors,
                [
                    RenderError(
                        I18nMessage.TODO_i18n("Error from server: HTTP 404 Not Found")
                    )
                ],
            )

    def test_fetch_invalid_url(self):
        with fetch("htt://blah") as result:
            self.assertEqual(result.path.read_bytes(), b"")
            self.assertEqual(
                result.errors,
                [
                    RenderError(
                        I18nMessage.TODO_i18n(
                            "Invalid URL. Please supply a valid URL, starting with http:// or https://."
                        )
                    )
                ],
            )

    def test_fetch_follow_redirect(self):
        url1 = self.build_url("/url1.csv")
        url2 = self.build_url("/url2.csv")
        url3 = self.build_url("/url3.csv")
        self.mock_http_response = iter(
            [
                MockHttpResponse(302, [("Location", url2)]),
                MockHttpResponse(302, [("Location", url3)]),
                MockHttpResponse.ok(b"A,B\n1,2", [("Content-Type", "text/csv")]),
            ]
        )
        with fetch(url1) as result:
            self.assertEqual(result.errors, [])
            with httpfile.read(result.path) as (body_path, url, headers):
                self.assertEqual(body_path.read_bytes(), b"A,B\n1,2")
                self.assertEqual(url, url1)
        self.assertIn("/url1.csv", self.http_requestlines[0])
        self.assertIn("/url2.csv", self.http_requestlines[1])
        self.assertIn("/url3.csv", self.http_requestlines[2])

    def test_redirect_loop(self):
        url1 = self.build_url("/url1.csv")
        url2 = self.build_url("/url2.csv")
        self.mock_http_response = itertools.cycle(
            [
                MockHttpResponse(302, [("Location", url2)]),
                MockHttpResponse(302, [("Location", url1)]),
            ]
        )
        with fetch(url1) as result:
            self.assertEqual(result.path.read_bytes(), b"")
            self.assertEqual(
                result.errors,
                [
                    RenderError(
                        I18nMessage.TODO_i18n(
                            "HTTP server(s) redirected us too many times. Please try a different URL."
                        )
                    )
                ],
            )


class RenderTests(unittest.TestCase):
<<<<<<< HEAD
    def test_render_deprecated_process_result(self):
        result = render(
            pd.DataFrame(),
            P(has_header=True),
            fetch_result=ProcessResult(pd.DataFrame({"A": [1, 2]})),
        )
        assert_process_result_equal(result, pd.DataFrame({"A": [1, 2]}))

    def test_render_deprecated_process_result_and_has_header_false(self):
        # The deprecated loadurl load original data; so this is lossy.
        # Here we're testing the "happy path" where we miraculously switched
        # from text => number => text and formatting remained intact.
        result = render(
            pd.DataFrame(),
            P(has_header=False),
            fetch_result=ProcessResult(pd.DataFrame({"A": [1, 2]})),
        )
        # Deprecated: columns are numbered
        assert_process_result_equal(result, pd.DataFrame({"0": ["A", "1", "2"]}))

    def test_render_error_process_result(self):
        result = render(pd.DataFrame(), P(), fetch_result=ProcessResult.coerce("hi"))
        assert_process_result_equal(result, "hi")
=======
    def setUp(self):
        self.ctx = contextlib.ExitStack()
        self.output_path = self.ctx.enter_context(tempfile_context(suffix="output-"))
>>>>>>> 4c12223e

    def tearDown(self):
        self.ctx.close()

    def test_render_no_file(self):
        result = render_arrow(ArrowTable(), P(), "tab-x", None, self.output_path)
        assert_arrow_table_equals(result.table, ArrowTable())
        self.assertEqual(result.errors, [])

    def test_render_fetch_error(self):
        errors = [RenderResult(I18nMessage("x", {"y": "z"}))]
        with tempfile_context() as empty_path:
            result = render_arrow(
                ArrowTable(),
                P(),
                "tab-x",
                FetchResult(empty_path, errors),
                self.output_path,
            )
        assert_arrow_table_equals(result.table, ArrowTable())
        self.assertEqual(result.errors, errors)

    def test_render_deprecated_parquet(self):
        with parquet_file({"A": [1, 2], "B": [3, 4]}) as fetched_path:
            result = render_arrow(
                ArrowTable(), P(), "tab-x", FetchResult(fetched_path), self.output_path
            )
        assert_arrow_table_equals(result.table, {"A": [1, 2], "B": [3, 4]})
        self.assertEqual(result.errors, [])

    def test_render_deprecated_parquet_warning(self):
        errors = [RenderError(I18nMessage.TODO_i18n("truncated table"))]
        with parquet_file({"A": [1, 2], "B": [3, 4]}) as fetched_path:
            result = render_arrow(
                ArrowTable(),
                P(),
                "tab-x",
                FetchResult(fetched_path, errors=errors),
                self.output_path,
            )
        assert_arrow_table_equals(result.table, {"A": [1, 2], "B": [3, 4]})
        self.assertEqual(result.errors, errors)

    def test_render_deprecated_parquet_has_header_false(self):
        # This behavior is totally awful, but we support it for backwards
        # compatibility.
        #
        # Back in the day, we parsed during fetch. But has_header can change
        # between fetch and render. We were lazy, so we made fetch() follow the
        # most-common path: has_header=True. Then, in render(), we would "undo"
        # the change if has_header=False. This was lossy. It took a lot of time
        # to figure it out. It was _never_ wise to code this. Now we need to
        # support these lossy, mangled files.
        with parquet_file({"A": [1, 2], "B": [3, 4]}) as fetched_path:
            result = render_arrow(
                ArrowTable(),
                P(has_header=False),
                "tab-x",
                FetchResult(fetched_path),
                self.output_path,
            )
        assert_arrow_table_equals(
            result.table, {"0": ["A", "1", "2"], "1": ["B", "3", "4"]}
        )
        self.assertEqual(result.errors, [])

    def test_render_has_header_true(self):
        with tempfile_context("http") as http_path:
            with http_path.open("wb") as http_f:
                httpfile.write(
                    http_f,
                    "https://blah",
                    {"Content-Type": "text/csv"},
                    io.BytesIO(b"A,B\na,b"),
                )
            result = render_arrow(
                ArrowTable(),
                P(has_header=True),
                "tab-x",
                FetchResult(http_path),
                self.output_path,
            )
        assert_arrow_table_equals(result.table, {"A": ["a"], "B": ["b"]})
        self.assertEqual(result.errors, [])

    def test_render_has_header_false(self):
        with tempfile_context("http") as http_path:
            with http_path.open("wb") as http_f:
                httpfile.write(
                    http_f,
                    "https://blah",
                    {"Content-Type": "text/csv"},
                    io.BytesIO(b"1,2\n3,4"),
                )
            result = render_arrow(
                ArrowTable(),
                P(has_header=False),
                "tab-x",
                FetchResult(http_path),
                self.output_path,
            )
        assert_arrow_table_equals(
            result.table,
            {
                "Column 1": pyarrow.array([1, 3], pyarrow.int8()),
                "Column 2": pyarrow.array([2, 4], pyarrow.int8()),
            },
        )
        self.assertEqual(result.errors, [])

    def test_render_missing_fetch_result_returns_empty(self):
        result = render_arrow(ArrowTable(), P(), "tab-x", None, self.output_path)
        assert_arrow_table_equals(result.table, {})
        self.assertEqual(result.errors, [])

    def test_render_csv_use_url_ext_given_bad_content_type(self):
        # Use text/plain type and rely on filename detection, as
        # https://raw.githubusercontent.com/ does
        with tempfile_context(prefix="fetch-") as http_path:
            with http_path.open("wb") as http_f:
                httpfile.write(
                    http_f,
                    "https://blah/file.csv",
                    {"Content-Type": "text/plain"},
                    # bytes will prove we used "csv" explicitly -- we didn't
                    # take "text/plain" and decide to use a CSV sniffer to
                    # find the delimiter.
                    io.BytesIO(b"A;B\na;b"),
                )
            result = render_arrow(
                ArrowTable(),
                P(has_header=True),
                "tab-x",
                FetchResult(http_path),
                self.output_path,
            )
        assert_arrow_table_equals(result.table, {"A;B": ["a;b"]})
        self.assertEqual(result.errors, [])

    def test_render_text_plain(self):
        # guess_mime_type_or_none() treats text/plain specially.
        with tempfile_context(prefix="fetch-") as http_path:
            with http_path.open("wb") as http_f:
                httpfile.write(
                    http_f,
                    "https://blah/file.unknownext",
                    {"Content-Type": "text/plain"},
                    io.BytesIO(b"A;B\na;b"),
                )
            result = render_arrow(
                ArrowTable(),
                P(has_header=True),
                "tab-x",
                FetchResult(http_path),
                self.output_path,
            )
        self.assertEqual(result.errors, [])
        assert_arrow_table_equals(result.table, {"A": ["a"], "B": ["b"]})

    def test_render_csv_handle_nonstandard_mime_type(self):
        # Transform 'application/csv' into 'text/csv', etc.
        #
        # Sysadmins sometimes invent MIME types. We hard-code to rewrite fake
        # MIME types we've seen in the wild that seem unambiguous.
        with tempfile_context(prefix="fetch-") as http_path:
            with http_path.open("wb") as http_f:
                httpfile.write(
                    http_f,
                    "https://blah",
                    {"Content-Type": "application/x-csv"},
                    io.BytesIO(b"A,B\na,b"),
                )
            result = render_arrow(
                ArrowTable(),
                P(has_header=True),
                "tab-x",
                FetchResult(http_path),
                self.output_path,
            )
        assert_arrow_table_equals(result.table, {"A": ["a"], "B": ["b"]})
        self.assertEqual(result.errors, [])

    def test_render_json(self):
        with tempfile_context("fetch-") as http_path:
            with http_path.open("wb") as http_f:
                httpfile.write(
                    http_f,
                    "https://blah",
                    {"Content-Type": "application/json"},
                    io.BytesIO(b'[{"A": "a"}]'),
                )
            result = render_arrow(
                ArrowTable(),
                P(has_header=True),
                "tab-x",
                FetchResult(http_path),
                self.output_path,
            )
        self.assertEqual(result.errors, [])
        assert_arrow_table_equals(result.table, {"A": ["a"]})

    def test_render_xlsx(self):
        with tempfile_context("fetch-") as http_path:
            with http_path.open("wb") as http_f, (TestDataPath / "example.xlsx").open(
                "rb"
            ) as xlsx_f:
                httpfile.write(
                    http_f, "https://blah", {"Content-Type": XLSX_MIME_TYPE}, xlsx_f
                )
            result = render_arrow(
                ArrowTable(),
                P(has_header=True),
                "tab-x",
                FetchResult(http_path),
                self.output_path,
            )
        self.assertEqual(result.errors, [])
        assert_arrow_table_equals(result.table, {"foo": [1, 2], "bar": [2, 3]})

    def test_render_xlsx_bad_content(self):
        with tempfile_context("fetch-") as http_path:
            with http_path.open("wb") as http_f:
                httpfile.write(
                    http_f,
                    "https://blah",
                    {"Content-Type": XLSX_MIME_TYPE},
                    io.BytesIO("ceçi n'est pas une .xlsx".encode("utf-8")),
                )
            result = render_arrow(
                ArrowTable(),
                P(has_header=True),
                "tab-x",
                FetchResult(http_path),
                self.output_path,
            )
        self.assertEqual(
            result,
            RenderResult(
                ArrowTable(),
                [
                    RenderError(
                        I18nMessage.TODO_i18n(
                            'Error reading Excel file: Unsupported format, or corrupt file: Expected BOF record; found b"ce\\xc3\\xa7i n\'"'
                        )
                    )
                ],
            ),
        )<|MERGE_RESOLUTION|>--- conflicted
+++ resolved
@@ -209,35 +209,9 @@
 
 
 class RenderTests(unittest.TestCase):
-<<<<<<< HEAD
-    def test_render_deprecated_process_result(self):
-        result = render(
-            pd.DataFrame(),
-            P(has_header=True),
-            fetch_result=ProcessResult(pd.DataFrame({"A": [1, 2]})),
-        )
-        assert_process_result_equal(result, pd.DataFrame({"A": [1, 2]}))
-
-    def test_render_deprecated_process_result_and_has_header_false(self):
-        # The deprecated loadurl load original data; so this is lossy.
-        # Here we're testing the "happy path" where we miraculously switched
-        # from text => number => text and formatting remained intact.
-        result = render(
-            pd.DataFrame(),
-            P(has_header=False),
-            fetch_result=ProcessResult(pd.DataFrame({"A": [1, 2]})),
-        )
-        # Deprecated: columns are numbered
-        assert_process_result_equal(result, pd.DataFrame({"0": ["A", "1", "2"]}))
-
-    def test_render_error_process_result(self):
-        result = render(pd.DataFrame(), P(), fetch_result=ProcessResult.coerce("hi"))
-        assert_process_result_equal(result, "hi")
-=======
     def setUp(self):
         self.ctx = contextlib.ExitStack()
         self.output_path = self.ctx.enter_context(tempfile_context(suffix="output-"))
->>>>>>> 4c12223e
 
     def tearDown(self):
         self.ctx.close()
