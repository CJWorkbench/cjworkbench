--- conflicted
+++ resolved
@@ -12,11 +12,7 @@
           <ul>
             <!-- "Training" has a special URL -->
             <li class="{% if not course.slug %}active{% endif %}">
-<<<<<<< HEAD
-              <a href="/lessons/">{% trans_html "py.templates.course.tutorials.link" default="TUTORIALS" comment="This must be all-caps for styling reasons" %}</a>
-=======
-              <a href="/lessons/{{course.locale_id}}">TUTORIALS</a>
->>>>>>> 7db76cd2
+              <a href="/lessons/{{course.locale_id}}">{% trans_html "py.templates.course.tutorials.link" default="TUTORIALS" comment="This must be all-caps for styling reasons" %}</a>
             </li>
             {% for c in courses %}
               <li class="{% if c is course %}active{% endif %}">
