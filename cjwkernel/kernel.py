--- conflicted
+++ resolved
@@ -42,8 +42,8 @@
     """
     File descriptor to read from.
 
-    ChildReader will call `os.close(fileno)` when closing; so when the
-    ChildReader is deleted, this file descriptor will be closed.
+    ChildReader won't call `os.close(fileno)` when closing; be sure
+    you close `fileno` elsewhere.
     """
 
     limit_bytes: int
@@ -53,9 +53,6 @@
 
     def __post_init__(self):
         os.set_blocking(self.fileno, False)
-
-    def __del__(self):
-        os.close(self.fileno)
 
     def ingest(self):
         if self.eof:
@@ -291,29 +288,13 @@
             process_name=compiled_module.module_slug,
             args=[compiled_module, function, args],
         )
-<<<<<<< HEAD
-        # Close the (refcounted) fds we sent the spawned child. That way, when
-        # the child closes _its_ copies of the "_w" fds, we'll see the EOF as
-        # we read() from our "_r" fds.
-        os.close(output_w)
-        os.close(log_w)
-
-        output_reader = ChildReader(output_r, OUTPUT_BUFFER_MAX_BYTES)
-        log_reader = ChildReader(log_r, LOG_BUFFER_MAX_BYTES)
-
-        # Read until the child closes its output_w and log_w.
-=======
 
         # stdout is Thrift package; stderr is logs
         output_reader = ChildReader(
             module_process.stdout.fileno(), OUTPUT_BUFFER_MAX_BYTES
         )
         log_reader = ChildReader(module_process.stderr.fileno(), LOG_BUFFER_MAX_BYTES)
-
-        os.set_blocking(output_reader.fileno, False)
-        os.set_blocking(log_reader.fileno, False)
         # Read until the child closes its stdout and stderr
->>>>>>> dfb37a7f
         with selectors.DefaultSelector() as selector:
             selector.register(output_reader.fileno, selectors.EVENT_READ)
             selector.register(log_reader.fileno, selectors.EVENT_READ)
